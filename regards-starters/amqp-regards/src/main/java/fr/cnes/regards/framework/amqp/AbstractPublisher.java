--- conflicted
+++ resolved
@@ -27,11 +27,8 @@
 import org.springframework.amqp.core.MessageProperties;
 import org.springframework.amqp.core.Queue;
 import org.springframework.amqp.rabbit.core.RabbitTemplate;
-<<<<<<< HEAD
-=======
 import org.springframework.boot.actuate.health.Health.Builder;
 import org.springframework.transaction.annotation.Transactional;
->>>>>>> 6bc864bf
 
 import fr.cnes.regards.framework.amqp.configuration.IAmqpAdmin;
 import fr.cnes.regards.framework.amqp.configuration.IRabbitVirtualHostAdmin;
@@ -242,10 +239,6 @@
         // Message to publish
         final TenantWrapper<T> messageSended = new TenantWrapper<>(event, tenant);
         // routing key is unnecessary for fanout exchanges but is for direct exchanges
-<<<<<<< HEAD
-        rabbitTemplate.convertAndSend(exchangeName, routingKey, messageSended, pMessage -> {
-            MessageProperties messageProperties = pMessage.getMessageProperties();
-=======
         rabbitTemplate.convertAndSend(exchangeName, routingKey, event, message -> {
             MessageProperties messageProperties = message.getMessageProperties();
             // Add headers from parameter
@@ -260,7 +253,6 @@
                 }
             }
             messageProperties.setHeader(AmqpConstants.REGARDS_TENANT_HEADER, tenant);
->>>>>>> 6bc864bf
             messageProperties.setPriority(priority);
             return new Message(pMessage.getBody(), messageProperties);
         });
