--- conflicted
+++ resolved
@@ -18,16 +18,6 @@
  */
 package fr.cnes.regards.framework.amqp;
 
-<<<<<<< HEAD
-import java.util.Optional;
-
-import org.slf4j.Logger;
-import org.slf4j.LoggerFactory;
-import org.springframework.amqp.core.Exchange;
-import org.springframework.amqp.core.Message;
-import org.springframework.amqp.core.MessageProperties;
-import org.springframework.amqp.core.Queue;
-=======
 import fr.cnes.regards.framework.amqp.configuration.AmqpConstants;
 import fr.cnes.regards.framework.amqp.configuration.IAmqpAdmin;
 import fr.cnes.regards.framework.amqp.configuration.IRabbitVirtualHostAdmin;
@@ -38,25 +28,12 @@
 import org.springframework.amqp.core.Queue;
 import org.springframework.amqp.core.*;
 import org.springframework.amqp.rabbit.core.RabbitAdmin;
->>>>>>> b547790a
 import org.springframework.amqp.rabbit.core.RabbitTemplate;
 import org.springframework.boot.actuate.health.Health.Builder;
 import org.springframework.transaction.annotation.Transactional;
 
-<<<<<<< HEAD
-import fr.cnes.regards.framework.amqp.configuration.IAmqpAdmin;
-import fr.cnes.regards.framework.amqp.configuration.IRabbitVirtualHostAdmin;
-import fr.cnes.regards.framework.amqp.domain.TenantWrapper;
-import fr.cnes.regards.framework.amqp.event.EventUtils;
-import fr.cnes.regards.framework.amqp.event.IMessagePropertiesAware;
-import fr.cnes.regards.framework.amqp.event.IPollable;
-import fr.cnes.regards.framework.amqp.event.ISubscribable;
-import fr.cnes.regards.framework.amqp.event.Target;
-import fr.cnes.regards.framework.amqp.event.WorkerMode;
-=======
 import java.util.*;
 import java.util.concurrent.ConcurrentHashMap;
->>>>>>> b547790a
 
 /**
  * Common publisher methods
@@ -84,16 +61,12 @@
      */
     private final IRabbitVirtualHostAdmin rabbitVirtualHostAdmin;
 
-<<<<<<< HEAD
-    public AbstractPublisher(RabbitTemplate rabbitTemplate, IAmqpAdmin amqpAdmin,
-=======
     /**
      * Map tracing already published events to avoid redeclaring all AMQP elements
      */
     private final Map<String, ExchangeAndRoutingKey> exchangesAndRoutingKeysByEvent = new ConcurrentHashMap<>();
 
     public AbstractPublisher(RabbitTemplate rabbitTemplate, RabbitAdmin rabbitAdmin, IAmqpAdmin amqpAdmin,
->>>>>>> b547790a
             IRabbitVirtualHostAdmin pRabbitVirtualHostAdmin) {
         this.rabbitTemplate = rabbitTemplate;
         this.amqpAdmin = amqpAdmin;
@@ -170,8 +143,6 @@
         }
     }
 
-<<<<<<< HEAD
-=======
     @Override
     public void broadcast(String exchangeName, Optional<String> queueName, int priority, Object message,
             Map<String, Object> headers) {
@@ -226,7 +197,6 @@
         messages.forEach(message -> broadcast(exchangeName, queueName, priority, message, headers));
     }
 
->>>>>>> b547790a
     /**
      * @param <T> event to be published
      * @param event the event you want to publish
@@ -281,17 +251,6 @@
             rabbitVirtualHostAdmin.bind(virtualHost);
             amqpAdmin.declareDeadLetter();
 
-<<<<<<< HEAD
-            // Declare exchange
-            Exchange exchange = amqpAdmin.declareExchange(eventType, workerMode, target);
-
-            if (WorkerMode.UNICAST.equals(workerMode)) {
-                // Direct exchange needs a specific queue, a binding between this queue and exchange containing a
-                // specific routing key
-                Queue queue = amqpAdmin.declareQueue(tenant, eventType, workerMode, target, Optional.empty());
-                if (purgeQueue) {
-                    amqpAdmin.purgeQueue(queue.getName(), false);
-=======
             // Declare AMQP elements for first publication
             if (! exchangesAndRoutingKeysByEvent.containsKey(eventType.getName())) {
                 synchronized (eventType.getName().intern()) {
@@ -327,7 +286,6 @@
                             throw new IllegalArgumentException(errorMessage);
                         }
                     }
->>>>>>> b547790a
                 }
                 amqpAdmin.declareBinding(queue, exchange, workerMode);
                 publishMessageByTenant(tenant, exchange.getName(),
@@ -341,13 +299,10 @@
                 LOGGER.error(errorMessage);
                 throw new IllegalArgumentException(errorMessage);
             }
-<<<<<<< HEAD
-=======
 
             // Publish
             ExchangeAndRoutingKey er = exchangesAndRoutingKeysByEvent.get(eventType.getName());
             publishMessageByTenant(tenant, er.exchange, er.routingKey, event, priority, null);
->>>>>>> b547790a
         } finally {
             rabbitVirtualHostAdmin.unbind();
         }
