--- conflicted
+++ resolved
@@ -36,12 +36,9 @@
 import com.google.common.reflect.TypeToken;
 import com.google.gson.Gson;
 
-<<<<<<< HEAD
-=======
 import fr.cnes.regards.framework.amqp.batch.IBatchHandler;
 import fr.cnes.regards.framework.amqp.configuration.AmqpConstants;
 import fr.cnes.regards.framework.amqp.configuration.RabbitVersion;
->>>>>>> 6bc864bf
 import fr.cnes.regards.framework.amqp.domain.TenantWrapper;
 import fr.cnes.regards.framework.amqp.event.EventUtils;
 import fr.cnes.regards.framework.amqp.event.JsonMessageConverter;
@@ -82,19 +79,11 @@
         if (messageProperties != null) {
             try (Reader json = new InputStreamReader(new ByteArrayInputStream(message.getBody()),
                     Charset.forName(DEFAULT_CHARSET))) {
-<<<<<<< HEAD
-                Class<?> eventType = Class.forName((String) messageProperties.getHeaders().get(WRAPPED_TYPE_HEADER));
-                Type type = createTypeToken(eventType).getType();
-                content = gson.fromJson(json, type);
-            } catch (IOException | ClassNotFoundException e) {
-                LOGGER.warn("Could not convert incoming message", e);
-=======
                 content = gson.fromJson(json, createTypeToken(message));
             } catch (Exception e) {
                 String errorMessage = String.format(CONVERSION_ERROR, e.getMessage());
                 LOGGER.error(errorMessage, e);
                 throw new MessageConversionException(errorMessage, e);
->>>>>>> 6bc864bf
             }
         } else {
             LOGGER.warn("Could not convert incoming message");
