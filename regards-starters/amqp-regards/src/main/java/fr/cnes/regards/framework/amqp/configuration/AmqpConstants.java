/*
 * Copyright 2017-2020 CNES - CENTRE NATIONAL d'ETUDES SPATIALES
 *
 * This file is part of REGARDS.
 *
 * REGARDS is free software: you can redistribute it and/or modify
 * it under the terms of the GNU General Public License as published by
 * the Free Software Foundation, either version 3 of the License, or
 * (at your option) any later version.
 *
 * REGARDS is distributed in the hope that it will be useful,
 * but WITHOUT ANY WARRANTY; without even the implied warranty of
 * MERCHANTABILITY or FITNESS FOR A PARTICULAR PURPOSE. See the
 * GNU General Public License for more details.
 *
 * You should have received a copy of the GNU General Public License
 * along with REGARDS. If not, see <http://www.gnu.org/licenses/>.
 */
package fr.cnes.regards.framework.amqp.configuration;

/**
 * AMQP utility constants
 * @author Marc Sordi
 */
public final class AmqpConstants {

    /**
     * Base name for the AMQP manager virtual host.
     */
    public static final String AMQP_INSTANCE_MANAGER = "regards.instance.manager";

    public static final String AMQP_MULTITENANT_MANAGER = "regards.multitenant.manager";

    public static final String INSTANCE_TENANT = "instance";

<<<<<<< HEAD
=======
    /**
     * Headers
     */
    public static final String REGARDS_HEADER_NS = "regards.";

    public static final String REGARDS_TENANT_HEADER = REGARDS_HEADER_NS + "tenant";

    public static final String REGARDS_CONVERTER_HEADER = REGARDS_HEADER_NS + "converter";

    public static final String REGARDS_TYPE_HEADER = REGARDS_HEADER_NS + "type";

    /**
     * Request headers
     */
    public static final String REGARDS_REQUEST_ID_HEADER = REGARDS_HEADER_NS + "request.id";

    public static final String REGARDS_REQUEST_DATE_HEADER = REGARDS_HEADER_NS + "request.date";

    public static final String REGARDS_REQUEST_OWNER_HEADER = REGARDS_HEADER_NS + "request.owner";

>>>>>>> 6bc864bf
    private AmqpConstants() {
    }
}<|MERGE_RESOLUTION|>--- conflicted
+++ resolved
@@ -33,8 +33,6 @@
 
     public static final String INSTANCE_TENANT = "instance";
 
-<<<<<<< HEAD
-=======
     /**
      * Headers
      */
@@ -55,7 +53,6 @@
 
     public static final String REGARDS_REQUEST_OWNER_HEADER = REGARDS_HEADER_NS + "request.owner";
 
->>>>>>> 6bc864bf
     private AmqpConstants() {
     }
 }