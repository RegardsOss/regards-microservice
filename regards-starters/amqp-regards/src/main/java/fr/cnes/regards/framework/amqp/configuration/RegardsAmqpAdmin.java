--- conflicted
+++ resolved
@@ -105,14 +105,11 @@
      */
     private String microserviceInstanceId;
 
-<<<<<<< HEAD
-=======
     /*
      * Namespace used in queue and exchange naming
      */
     private final String namespace;
 
->>>>>>> b547790a
     /**
      * Whether above instance identifier is generated or not. If so, queues using instance identifier will be auto delete queues.
      */
