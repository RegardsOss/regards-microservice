/*
 * Copyright 2017-2020 CNES - CENTRE NATIONAL d'ETUDES SPATIALES
 *
 * This file is part of REGARDS.
 *
 * REGARDS is free software: you can redistribute it and/or modify
 * it under the terms of the GNU General Public License as published by
 * the Free Software Foundation, either version 3 of the License, or
 * (at your option) any later version.
 *
 * REGARDS is distributed in the hope that it will be useful,
 * but WITHOUT ANY WARRANTY; without even the implied warranty of
 * MERCHANTABILITY or FITNESS FOR A PARTICULAR PURPOSE. See the
 * GNU General Public License for more details.
 *
 * You should have received a copy of the GNU General Public License
 * along with REGARDS. If not, see <http://www.gnu.org/licenses/>.
 */
package fr.cnes.regards.framework.jpa.multitenant.event;

import javax.sql.DataSource;
import java.sql.SQLException;
import java.util.Map;
import java.util.Optional;

import org.hibernate.cfg.Environment;
import org.slf4j.Logger;
import org.slf4j.LoggerFactory;
import org.springframework.beans.factory.annotation.Autowired;
import org.springframework.boot.autoconfigure.orm.jpa.JpaProperties;
import org.springframework.boot.context.event.ApplicationReadyEvent;
import org.springframework.context.ApplicationListener;

import com.zaxxer.hikari.HikariDataSource;
import fr.cnes.regards.framework.amqp.IInstanceSubscriber;
import fr.cnes.regards.framework.amqp.domain.IHandler;
import fr.cnes.regards.framework.amqp.domain.TenantWrapper;
import fr.cnes.regards.framework.encryption.IEncryptionService;
import fr.cnes.regards.framework.jpa.multitenant.exception.JpaMultitenantException;
import fr.cnes.regards.framework.jpa.multitenant.properties.MultitenantDaoProperties;
import fr.cnes.regards.framework.jpa.multitenant.properties.TenantConnection;
import fr.cnes.regards.framework.jpa.multitenant.properties.TenantConnectionState;
import fr.cnes.regards.framework.jpa.multitenant.resolver.ITenantConnectionResolver;
import fr.cnes.regards.framework.jpa.multitenant.utils.TenantDataSourceHelper;
import fr.cnes.regards.framework.jpa.utils.IDatasourceSchemaHelper;

/**
 * This class manages JPA event workflow.
 * @author Marc Sordi
 */
public class MultitenantJpaEventHandler implements ApplicationListener<ApplicationReadyEvent> {

    /**
     * Class logger
     */
    private static final Logger LOGGER = LoggerFactory.getLogger(MultitenantJpaEventHandler.class);

    /**
     * Current microservice name
     */
    private final String microserviceName;

    /**
     * AMQP Message subscriber
     */
    private final IInstanceSubscriber instanceSubscriber;

    /**
     * Spring events for local events broadcasting
     */
    private final MultitenantJpaEventPublisher localPublisher;

    /**
     * Custom projects dao connection reader
     */
    private final ITenantConnectionResolver multitenantResolver;

    /**
     * Pool of datasources available for this connection provider
     */
    private final Map<String, DataSource> dataSources;

    /**
     * Microservice global configuration
     */
    private final MultitenantDaoProperties daoProperties;

    /**
     * Schema update helper
     */
    private final IDatasourceSchemaHelper datasourceSchemaHelper;

    private final IEncryptionService encryptionService;

    /**
     * JPA Configuration
     */
    private final JpaProperties jpaProperties;

    public MultitenantJpaEventHandler(String microserviceName, Map<String, DataSource> dataSources,
            MultitenantDaoProperties daoProperties, IDatasourceSchemaHelper datasourceSchemaHelper,
            IInstanceSubscriber instanceSubscriber, ITenantConnectionResolver multitenantResolver,
            MultitenantJpaEventPublisher localPublisher, IEncryptionService encryptionService,
            JpaProperties jpaProperties) {
        this.microserviceName = microserviceName;
        this.dataSources = dataSources;
        this.daoProperties = daoProperties;
        this.datasourceSchemaHelper = datasourceSchemaHelper;
        this.instanceSubscriber = instanceSubscriber;
        this.multitenantResolver = multitenantResolver;
        this.localPublisher = localPublisher;
        this.encryptionService = encryptionService;
        this.jpaProperties = jpaProperties;
    }

    @Override
    public void onApplicationEvent(ApplicationReadyEvent event) {
        // Listen to tenant connection creation
        instanceSubscriber.subscribeTo(TenantConnectionConfigurationCreated.class, new ConfigurationCreatedHandler());
        // Listen to tenant connection update
        instanceSubscriber.subscribeTo(TenantConnectionConfigurationUpdated.class, new ConfigurationUpdatedHandler());
        // Listen to tenant connection deletion
        instanceSubscriber.subscribeTo(TenantConnectionConfigurationDeleted.class, new ConfigurationDeletedHandler());
        // Listen to tenant connection failure
        instanceSubscriber.subscribeTo(TenantConnectionFailed.class, new TenantConnectionFailedHandler());
    }

    /**
     * Handle a new {@link TenantConnection} if the related microservice is exactly the same.
     * @param eventMicroserviceName related microservice
     * @param tenantConnection {@link TenantConnection} for the microservice
     */
    private void handleTenantConnection(String eventMicroserviceName, TenantConnection tenantConnection) {
        if (microserviceName.equals(eventMicroserviceName)) {
            try {
                // Trying to connect data source
                updateConnectionState(tenantConnection.getTenant(), TenantConnectionState.CONNECTING, Optional.empty());

                // Retrieve schema name
                String schemaIdentifier = jpaProperties.getProperties().get(Environment.DEFAULT_SCHEMA);
                // Init data source
                // before initiating data source, lets decrypt password
                tenantConnection.setPassword(encryptionService.decrypt(tenantConnection.getPassword()));
<<<<<<< HEAD
                DataSource dataSource = TenantDataSourceHelper.initDataSource(daoProperties, tenantConnection, schemaIdentifier);
=======
                TenantDataSourceHelper.verifyBatchParameter(jpaProperties, tenantConnection);
                DataSource dataSource = TenantDataSourceHelper
                        .initDataSource(daoProperties, tenantConnection, schemaIdentifier);
>>>>>>> 6bc864bf
                // Remove existing one
                DataSource oldDataSource = dataSources.remove(tenantConnection.getTenant());
                if (oldDataSource != null) {
                    oldDataSource.unwrap(HikariDataSource.class).close();
                }
                // Update schema
                datasourceSchemaHelper.migrate(dataSource);
                // Enable data source
                updateConnectionState(tenantConnection.getTenant(), TenantConnectionState.ENABLED, Optional.empty());
                // Register data source
                dataSources.put(tenantConnection.getTenant(), dataSource);
                // Broadcast connection ready with a Spring event
                localPublisher.publishConnectionReady(tenantConnection.getTenant());
            } catch (Exception ex) {
                LOGGER.error(String.format("Cannot handle tenant connection for project %s and microservice %s",
                                           tenantConnection.getTenant(),
                                           eventMicroserviceName), ex);
                updateConnectionState(tenantConnection.getTenant(),
                                      TenantConnectionState.ERROR,
                                      Optional.ofNullable(ex.getMessage()));
            }
        }
    }

    private void updateConnectionState(String tenant, TenantConnectionState state, Optional<String> errorCause) {
        try {
            multitenantResolver.updateState(microserviceName, tenant, state, errorCause);
        } catch (JpaMultitenantException ex) {
            LOGGER.error(String.format("Cannot update datasource for tenant %s and microservice %s. Update fails.",
                                       tenant,
                                       microserviceName), ex);
        }
    }

    /**
     * Handle {@link TenantConnection} configuration creation
     * @author Sébastien Binda
     */
    private class ConfigurationCreatedHandler implements IHandler<TenantConnectionConfigurationCreated> {

        @Override
        public void handle(final TenantWrapper<TenantConnectionConfigurationCreated> pEvent) {
            if (pEvent.getContent() != null) {
                handleTenantConnection(pEvent.getContent().getMicroserviceName(), pEvent.getContent().getTenant());
            }
        }
    }

    /**
     * Handle {@link TenantConnection} configuration update
     * @author Marc Sordi
     */
    private class ConfigurationUpdatedHandler implements IHandler<TenantConnectionConfigurationUpdated> {

        @Override
        public void handle(TenantWrapper<TenantConnectionConfigurationUpdated> pEvent) {
            if (pEvent.getContent() != null) {
                handleTenantConnection(pEvent.getContent().getMicroserviceName(), pEvent.getContent().getTenant());
            }
        }
    }

    /**
     * Handle {@link TenantConnection} configuration deletion
     * @author Marc Sordi
     */
    private class ConfigurationDeletedHandler implements IHandler<TenantConnectionConfigurationDeleted> {

        @Override
        public void handle(TenantWrapper<TenantConnectionConfigurationDeleted> pEvent) {

            if (pEvent.getContent() != null && microserviceName.equals(pEvent.getContent().getMicroserviceName())) {
                final TenantConnection tenantConnection = pEvent.getContent().getTenant();
                try {
                    // Remove existing datasource
                    DataSource oldDataSource = dataSources.remove(tenantConnection.getTenant());
                    if (oldDataSource != null) {
                        oldDataSource.unwrap(HikariDataSource.class).close();
                    }
                    // Broadcast connection discarded with a Spring event
                    localPublisher.publishConnectionDiscarded(tenantConnection.getTenant());
                } catch (SQLException e) {
                    LOGGER.error(
                            "Cannot release datasource for tenant {}. Delete fails while closing existing connection.",
                            tenantConnection.getTenant());
                    LOGGER.error(e.getMessage(), e);
                }
            }
        }
    }

    /**
     * Handle {@link TenantConnection} fail event
     * @author Marc Sordi
     */
    private class TenantConnectionFailedHandler implements IHandler<TenantConnectionFailed> {

        @Override
        public void handle(TenantWrapper<TenantConnectionFailed> pEvent) {

            if (pEvent.getContent() != null && microserviceName.equals(pEvent.getContent().getMicroserviceName())) {
                final TenantConnectionFailed tcf = pEvent.getContent();
                try {
                    // Remove existing datasource
                    DataSource oldDataSource = dataSources.remove(tcf.getTenant());
                    if (oldDataSource != null) {
                        oldDataSource.unwrap(HikariDataSource.class).close();
                    }
                    // Disable connection
                    multitenantResolver.updateState(microserviceName,
                                                    tcf.getTenant(),
                                                    TenantConnectionState.ERROR,
                                                    Optional.of("Connection failed event received!"));
                } catch (SQLException e) {
                    LOGGER.error("Cannot release datasource for tenant {}. Cannot close connection", tcf.getTenant());
                    LOGGER.error(e.getMessage(), e);
                } catch (JpaMultitenantException e) {
                    LOGGER.error("Cannot disable datasource for tenant {}. Update fails.", tcf.getTenant());
                    LOGGER.error(e.getMessage(), e);
                }
            }
        }
    }

}<|MERGE_RESOLUTION|>--- conflicted
+++ resolved
@@ -141,13 +141,9 @@
                 // Init data source
                 // before initiating data source, lets decrypt password
                 tenantConnection.setPassword(encryptionService.decrypt(tenantConnection.getPassword()));
-<<<<<<< HEAD
-                DataSource dataSource = TenantDataSourceHelper.initDataSource(daoProperties, tenantConnection, schemaIdentifier);
-=======
                 TenantDataSourceHelper.verifyBatchParameter(jpaProperties, tenantConnection);
                 DataSource dataSource = TenantDataSourceHelper
                         .initDataSource(daoProperties, tenantConnection, schemaIdentifier);
->>>>>>> 6bc864bf
                 // Remove existing one
                 DataSource oldDataSource = dataSources.remove(tenantConnection.getTenant());
                 if (oldDataSource != null) {
