<?xml version="1.0" encoding="UTF-8"?>
<!--
 Copyright 2017-2020 CNES - CENTRE NATIONAL d'ETUDES SPATIALES
 
 This file is part of REGARDS.
 
 REGARDS is free software: you can redistribute it and/or modify
 it under the terms of the GNU General Public License as published by
 the Free Software Foundation, either version 3 of the License, or
 (at your option) any later version.
 
 REGARDS is distributed in the hope that it will be useful,
 but WITHOUT ANY WARRANTY; without even the implied warranty of
 MERCHANTABILITY or FITNESS FOR A PARTICULAR PURPOSE. See the
 GNU General Public License for more details.
 
 You should have received a copy of the GNU General Public License
 along with REGARDS. If not, see <http://www.gnu.org/licenses/>.
-->
<project xmlns="http://maven.apache.org/POM/4.0.0" xmlns:xsi="http://www.w3.org/2001/XMLSchema-instance"
         xsi:schemaLocation="http://maven.apache.org/POM/4.0.0 http://maven.apache.org/xsd/maven-4.0.0.xsd">
    <parent>
        <groupId>fr.cnes.regards.framework</groupId>
        <artifactId>regards-starters</artifactId>
<<<<<<< HEAD
        <version>1.0.1</version>
=======
        <version>1.1.2-SNAPSHOT</version>
>>>>>>> ccec5b21
    </parent>
    <modelVersion>4.0.0</modelVersion>

    <artifactId>oais-starter</artifactId>
    <url>https://github.com/RegardsOss/RegardsOss.github.io</url>
    <inceptionYear>2016</inceptionYear>
    <licenses>
        <license>
            <name>GNU General Public License (GNU GPL)</name>
            <url>http://www.gnu.org/licenses/gpl.html</url>
            <distribution>repo</distribution>
        </license>
    </licenses>
    <organization>
        <name>CNES</name>
        <url>https://cnes.fr/fr</url>
    </organization>
    <developers>
        <developer>
            <name>REGARDS Team</name>
            <organization>CS Systèmes d'Information</organization>
            <organizationUrl>http://www.c-s.fr</organizationUrl>
        </developer>
    </developers>

    <dependencies>
        <dependency>
            <groupId>fr.cnes.regards.framework</groupId>
            <artifactId>oais-regards</artifactId>
        </dependency>
        <dependency>
            <groupId>fr.cnes.regards.framework</groupId>
            <artifactId>gson-regards-starter</artifactId>
        </dependency>
        <dependency>
            <groupId>fr.cnes.regards.framework</groupId>
            <artifactId>geojson-starter</artifactId>
        </dependency>
    </dependencies>
</project><|MERGE_RESOLUTION|>--- conflicted
+++ resolved
@@ -22,11 +22,7 @@
     <parent>
         <groupId>fr.cnes.regards.framework</groupId>
         <artifactId>regards-starters</artifactId>
-<<<<<<< HEAD
         <version>1.0.1</version>
-=======
-        <version>1.1.2-SNAPSHOT</version>
->>>>>>> ccec5b21
     </parent>
     <modelVersion>4.0.0</modelVersion>
 
