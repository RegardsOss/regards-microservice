/*
 * LICENSE_PLACEHOLDER
 */
package fr.cnes.regards.framework.module.rest.exception;

<<<<<<< HEAD
/**
 *
 * TODO: remove from project is no impact
 *
 * @deprecated to be deleted
 *
 * @author Sylvain Vissiere-Guerinet
 *
 */
=======
>>>>>>> aaefe5bd
@Deprecated
public class InvalidValueException extends Exception {

    /**
     *
     */
    private static final long serialVersionUID = -346047284102185904L;

    public InvalidValueException() {
        super();
    }

    public InvalidValueException(final String message) {
        super(message);
    }
}<|MERGE_RESOLUTION|>--- conflicted
+++ resolved
@@ -3,7 +3,6 @@
  */
 package fr.cnes.regards.framework.module.rest.exception;
 
-<<<<<<< HEAD
 /**
  *
  * TODO: remove from project is no impact
@@ -13,8 +12,6 @@
  * @author Sylvain Vissiere-Guerinet
  *
  */
-=======
->>>>>>> aaefe5bd
 @Deprecated
 public class InvalidValueException extends Exception {
 
