<?xml version="1.0" encoding="UTF-8"?>
<!--
 Copyright 2017-2020 CNES - CENTRE NATIONAL d'ETUDES SPATIALES
 
 This file is part of REGARDS.
 
 REGARDS is free software: you can redistribute it and/or modify
 it under the terms of the GNU General Public License as published by
 the Free Software Foundation, either version 3 of the License, or
 (at your option) any later version.
 
 REGARDS is distributed in the hope that it will be useful,
 but WITHOUT ANY WARRANTY; without even the implied warranty of
 MERCHANTABILITY or FITNESS FOR A PARTICULAR PURPOSE. See the
 GNU General Public License for more details.
 
 You should have received a copy of the GNU General Public License
 along with REGARDS. If not, see <http://www.gnu.org/licenses/>.
-->
<project xmlns="http://maven.apache.org/POM/4.0.0"
	xmlns:xsi="http://www.w3.org/2001/XMLSchema-instance"
	xsi:schemaLocation="http://maven.apache.org/POM/4.0.0 http://maven.apache.org/xsd/maven-4.0.0.xsd">
	<modelVersion>4.0.0</modelVersion>

	<artifactId>security-regards</artifactId>
	<description>REGARDS Security</description>

<<<<<<< HEAD
    <parent>
        <groupId>fr.cnes.regards.framework</groupId>
        <artifactId>regards-starters</artifactId>
        <version>1.0.1</version>
    </parent>
=======
	<parent>
		<groupId>fr.cnes.regards.framework</groupId>
		<artifactId>regards-starters</artifactId>
		<version>1.1.2-SNAPSHOT</version>
	</parent>
>>>>>>> ccec5b21

	<url>https://github.com/RegardsOss/RegardsOss.github.io</url>
	<inceptionYear>2016</inceptionYear>
	<licenses>
		<license>
			<name>GNU General Public License (GNU GPL)</name>
			<url>http://www.gnu.org/licenses/gpl.html</url>
			<distribution>repo</distribution>
		</license>
	</licenses>
	<organization>
		<name>CNES</name>
		<url>https://cnes.fr/fr</url>
	</organization>
	<developers>
		<developer>
			<name>REGARDS Team</name>
			<organization>CS Systèmes d'Information</organization>
			<organizationUrl>http://www.c-s.fr</organizationUrl>
		</developer>
	</developers>

	<dependencies>
        <!-- REGARDS -->
		<dependency>
			<groupId>fr.cnes.regards.framework</groupId>
			<artifactId>module-regards</artifactId>
		</dependency>
		<dependency>
			<groupId>fr.cnes.regards.framework</groupId>
			<artifactId>security-config</artifactId>
		</dependency>
        <!-- Security feature -->
		<dependency>
			<groupId>org.springframework.security</groupId>
			<artifactId>spring-security-web</artifactId>
		</dependency>
		<dependency>
			<groupId>javax.servlet</groupId>
			<artifactId>javax.servlet-api</artifactId>
		</dependency>
		<dependency>
			<groupId>fr.cnes.regards.framework</groupId>
			<artifactId>amqp-regards</artifactId>
		</dependency>
        <!--<dependency>-->
        <!--<groupId>fr.cnes.regards.framework</groupId>-->
        <!--<artifactId>jpa-commons-regards</artifactId>-->
        <!--</dependency>-->
        <!-- JWT library -->
		<dependency>
			<groupId>io.jsonwebtoken</groupId>
			<artifactId>jjwt-api</artifactId>
		</dependency>
		<dependency>
			<groupId>io.jsonwebtoken</groupId>
			<artifactId>jjwt-impl</artifactId>
			<scope>runtime</scope>
		</dependency>
		<dependency>
			<groupId>io.jsonwebtoken</groupId>
			<artifactId>jjwt-jackson</artifactId>
			<scope>runtime</scope>
		</dependency>
        <!-- Security feature -->
		<dependency>
			<groupId>org.springframework.security</groupId>
			<artifactId>spring-security-config</artifactId>
		</dependency>
        <!-- Tests -->
		<dependency>
			<groupId>fr.cnes.regards.framework.test</groupId>
			<artifactId>regards-test</artifactId>
			<scope>test</scope>
		</dependency>
	</dependencies>

</project><|MERGE_RESOLUTION|>--- conflicted
+++ resolved
@@ -25,19 +25,11 @@
 	<artifactId>security-regards</artifactId>
 	<description>REGARDS Security</description>
 
-<<<<<<< HEAD
     <parent>
         <groupId>fr.cnes.regards.framework</groupId>
         <artifactId>regards-starters</artifactId>
         <version>1.0.1</version>
     </parent>
-=======
-	<parent>
-		<groupId>fr.cnes.regards.framework</groupId>
-		<artifactId>regards-starters</artifactId>
-		<version>1.1.2-SNAPSHOT</version>
-	</parent>
->>>>>>> ccec5b21
 
 	<url>https://github.com/RegardsOss/RegardsOss.github.io</url>
 	<inceptionYear>2016</inceptionYear>
