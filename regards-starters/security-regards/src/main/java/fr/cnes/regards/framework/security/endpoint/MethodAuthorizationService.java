--- conflicted
+++ resolved
@@ -267,20 +267,8 @@
         }
         return Optional.ofNullable(result);
     }
-
-    /**
-<<<<<<< HEAD
-     *
-     * Retrieve all authority resources for the given tenant
-     *
-     * @param pTenant
-     *            tenant name
-     * @return Map<String, ArrayList<GrantedAuthority>>
-     * @since 1.0-SNAPSHOT
-     */
-    public Map<String, ArrayList<GrantedAuthority>> getTenantAuthorities(final String pTenant) {
-        return grantedAuthoritiesByTenant.get(pTenant);
-=======
+    
+    /**
      * Check if a user can access an annotated method
      *
      * @param pJWTAuthentication
@@ -317,6 +305,18 @@
             }
         }
         return access;
->>>>>>> bd09c2af
+    }
+
+    /**
+     *
+     * Retrieve all authority resources for the given tenant
+     *
+     * @param pTenant
+     *            tenant name
+     * @return Map<String, ArrayList<GrantedAuthority>>
+     * @since 1.0-SNAPSHOT
+     */
+    public Map<String, ArrayList<GrantedAuthority>> getTenantAuthorities(final String pTenant) {
+        return grantedAuthoritiesByTenant.get(pTenant);
     }
 }