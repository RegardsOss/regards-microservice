--- conflicted
+++ resolved
@@ -49,10 +49,6 @@
 /**
  * Creates a {@link HttpClient} with proxy configuration.
  *
-<<<<<<< HEAD
- * @see https://github.com/CNES/JSPNego
-=======
->>>>>>> b547790a
  * @author sbinda
  *
  */
