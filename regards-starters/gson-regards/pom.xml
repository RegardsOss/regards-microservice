--- conflicted
+++ resolved
@@ -18,11 +18,7 @@
     <parent>
         <groupId>fr.cnes.regards.framework</groupId>
         <artifactId>regards-starters</artifactId>
-<<<<<<< HEAD
         <version>0.5.0-SNAPSHOT</version>
-=======
-        <version>0.4.1</version>
->>>>>>> 2475528f
     </parent>
 
     <url>https://github.com/RegardsOss/RegardsOss.github.io</url>
