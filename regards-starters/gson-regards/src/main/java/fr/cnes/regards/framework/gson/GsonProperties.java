--- conflicted
+++ resolved
@@ -29,13 +29,10 @@
 
     private String scanPrefix = "fr.cnes.regards";
 
-<<<<<<< HEAD
-=======
     private Boolean prettyPrint = Boolean.FALSE;
 
     private Boolean serializeNulls = Boolean.FALSE;
 
->>>>>>> b547790a
     public String getScanPrefix() {
         return scanPrefix;
     }
@@ -43,8 +40,6 @@
     public void setScanPrefix(String pScanPrefix) {
         scanPrefix = pScanPrefix;
     }
-<<<<<<< HEAD
-=======
 
     public Boolean getPrettyPrint() {
         return prettyPrint;
@@ -62,5 +57,4 @@
         this.serializeNulls = serializeNulls;
     }
 
->>>>>>> b547790a
 }