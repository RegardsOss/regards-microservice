<?xml version="1.0" encoding="UTF-8"?>
<!-- LICENSE_PLACEHOLDER -->
<project xmlns="http://maven.apache.org/POM/4.0.0" xmlns:xsi="http://www.w3.org/2001/XMLSchema-instance"
	xsi:schemaLocation="http://maven.apache.org/POM/4.0.0 http://maven.apache.org/xsd/maven-4.0.0.xsd">
	<modelVersion>4.0.0</modelVersion>

	<groupId>fr.cnes.regards.framework</groupId>
	<artifactId>regards-starters</artifactId>
	<version>2.0.0-SNAPSHOT</version>
	<description>REGARDS starters</description>
	<packaging>pom</packaging>

	<parent>
		<groupId>fr.cnes.regards</groupId>
		<artifactId>regards-parent</artifactId>
		<version>2.0.0-SNAPSHOT</version>
		<relativePath />
	</parent>

	<modules>
		<module>amqp-monitoring-regards-starter</module>
		<module>amqp-regards</module>
		<module>amqp-regards-starter</module>
		<module>swagger-regards-starter</module>
		<module>websocket-regards-starter</module>
		<module>security-regards-starter</module>
		<module>security-regards</module>
		<module>cloud-regards-starter</module>
		<module>jpa-multitenant-regards</module>
		<module>jpa-multitenant-regards-starter</module>
		<module>jpa-instance-regards</module>
		<module>jpa-instance-regards-starter</module>
		<module>mutitenant-regards</module>
		<module>multitenant-regards-starter</module>
		<module>hateoas-regards-starter</module>
		<module>hateoas-regards</module>
		<module>microservice-regards-starter</module>
		<module>microservice-regards</module>
		<module>module-regards-starter</module>
		<module>module-regards</module>
		<module>microservice-regards-test</module>
		<module>jpa-multitenant-regards-test</module>
		<module>plugins-regards-starter</module>
		<module>gson-regards-starter</module>
		<module>gson-regards</module>
		<module>feign-regards-starter</module>
		<module>security-config</module>
		<module>oais-starter</module>
<<<<<<< HEAD
        <module>oais-regards</module>
    	<module>staf</module>
    	<module>staf-starter</module>
  </modules>
=======
		<module>oais-regards</module>
		<module>geojson-starter</module>
		<module>geojson-regards</module>
	</modules>
>>>>>>> 91c18031

	<dependencies>
		<dependency>
			<groupId>org.springframework.boot</groupId>
			<artifactId>spring-boot-autoconfigure</artifactId>
		</dependency>
		<dependency>
			<groupId>org.hibernate</groupId>
			<artifactId>hibernate-validator</artifactId>
		</dependency>
	</dependencies>
</project><|MERGE_RESOLUTION|>--- conflicted
+++ resolved
@@ -46,17 +46,12 @@
 		<module>feign-regards-starter</module>
 		<module>security-config</module>
 		<module>oais-starter</module>
-<<<<<<< HEAD
         <module>oais-regards</module>
     	<module>staf</module>
     	<module>staf-starter</module>
-  </modules>
-=======
-		<module>oais-regards</module>
 		<module>geojson-starter</module>
 		<module>geojson-regards</module>
 	</modules>
->>>>>>> 91c18031
 
 	<dependencies>
 		<dependency>
