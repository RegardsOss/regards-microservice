<?xml version="1.0" encoding="UTF-8"?>
<!--
 Copyright 2017-2020 CNES - CENTRE NATIONAL d'ETUDES SPATIALES
 
 This file is part of REGARDS.
 
 REGARDS is free software: you can redistribute it and/or modify
 it under the terms of the GNU General Public License as published by
 the Free Software Foundation, either version 3 of the License, or
 (at your option) any later version.
 
 REGARDS is distributed in the hope that it will be useful,
 but WITHOUT ANY WARRANTY; without even the implied warranty of
 MERCHANTABILITY or FITNESS FOR A PARTICULAR PURPOSE. See the
 GNU General Public License for more details.
 
 You should have received a copy of the GNU General Public License
 along with REGARDS. If not, see <http://www.gnu.org/licenses/>.
--><project xmlns="http://maven.apache.org/POM/4.0.0" xmlns:xsi="http://www.w3.org/2001/XMLSchema-instance" xsi:schemaLocation="http://maven.apache.org/POM/4.0.0 http://maven.apache.org/xsd/maven-4.0.0.xsd">
    <modelVersion>4.0.0</modelVersion>

    <groupId>fr.cnes.regards.framework</groupId>
    <artifactId>regards-starters</artifactId>
    <description>REGARDS starters</description>
    <packaging>pom</packaging>

    <parent>
        <groupId>fr.cnes.regards</groupId>
        <artifactId>regards-parent</artifactId>
<<<<<<< HEAD
        <version>1.0.1</version>
=======
        <version>1.2.1</version>
>>>>>>> 6bc864bf
        <relativePath/>
    </parent>

    <url>https://github.com/RegardsOss/RegardsOss.github.io</url>
    <inceptionYear>2016</inceptionYear>
    <licenses>
        <license>
            <name>GNU General Public License (GNU GPL)</name>
            <url>http://www.gnu.org/licenses/gpl.html</url>
            <distribution>repo</distribution>
        </license>
    </licenses>
    <organization>
        <name>CNES</name>
        <url>https://cnes.fr/fr</url>
    </organization>
    <developers>
        <developer>
            <name>REGARDS Team</name>
            <organization>CS Systèmes d'Information</organization>
            <organizationUrl>http://www.c-s.fr</organizationUrl>
        </developer>
    </developers>

    <modules>
        <module>amqp-regards</module>
        <module>amqp-regards-starter</module>
        <module>swagger-regards-starter</module>
        <module>security-regards-starter</module>
        <module>security-regards</module>
        <module>cloud-regards-starter</module>
        <module>jpa-multitenant-regards</module>
        <module>jpa-multitenant-regards-starter</module>
        <module>jpa-instance-regards</module>
        <module>jpa-instance-regards-starter</module>
        <module>multitenant-regards</module>
        <module>multitenant-regards-starter</module>
        <module>hateoas-regards-starter</module>
        <module>hateoas-regards</module>
        <module>microservice-regards-starter</module>
        <module>microservice-regards</module>
        <module>module-regards-starter</module>
        <module>module-regards</module>
        <module>microservice-regards-test</module>
        <module>jpa-multitenant-regards-test</module>
        <module>plugins-docs</module>
        <module>gson-regards-starter</module>
        <module>gson-regards</module>
        <module>feign-regards-starter</module>
        <module>security-config</module>
        <module>oais-starter</module>
        <module>oais-regards</module>
        <module>oais-docs</module>
        <module>geojson-starter</module>
        <module>geojson-docs</module>
        <module>geojson-regards</module>
        <module>microservice-core-starter</module>
        <module>authentication-regards</module>
        <module>authentication-regards-starter</module>
        <module>jpa-commons-regards</module>
        <module>jpa-data-regards</module>
        <module>encryption-starter</module>
        <module>microservice-logger</module>
	    <module>proxy-starter</module>
        <module>notification-regards</module>
        <module>notification-regards-starter</module>
<<<<<<< HEAD
=======
        <module>metric-regards-starter</module>
        <module>urn-regards</module>
        <module>urn-regards-starter</module>
        <module>amqp-regards-client</module>
        <module>json-random-starter</module>
>>>>>>> 6bc864bf
    </modules>

    <dependencies>
        <dependency>
            <groupId>org.springframework.boot</groupId>
            <artifactId>spring-boot-autoconfigure</artifactId>
        </dependency>
        <dependency>
            <groupId>org.hibernate.validator</groupId>
            <artifactId>hibernate-validator</artifactId>
        </dependency>
    </dependencies>
</project><|MERGE_RESOLUTION|>--- conflicted
+++ resolved
@@ -27,11 +27,7 @@
     <parent>
         <groupId>fr.cnes.regards</groupId>
         <artifactId>regards-parent</artifactId>
-<<<<<<< HEAD
-        <version>1.0.1</version>
-=======
         <version>1.2.1</version>
->>>>>>> 6bc864bf
         <relativePath/>
     </parent>
 
@@ -98,14 +94,11 @@
 	    <module>proxy-starter</module>
         <module>notification-regards</module>
         <module>notification-regards-starter</module>
-<<<<<<< HEAD
-=======
         <module>metric-regards-starter</module>
         <module>urn-regards</module>
         <module>urn-regards-starter</module>
         <module>amqp-regards-client</module>
         <module>json-random-starter</module>
->>>>>>> 6bc864bf
     </modules>
 
     <dependencies>
