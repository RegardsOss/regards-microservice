/*
 * LICENSE_PLACEHOLDER
 */
package fr.cnes.regards.framework.hateoas;

import java.lang.reflect.Method;
import java.text.MessageFormat;

import org.slf4j.Logger;
import org.slf4j.LoggerFactory;
import org.springframework.hateoas.Link;
import org.springframework.hateoas.Resource;
import org.springframework.hateoas.mvc.ControllerLinkBuilder;
import org.springframework.security.core.context.SecurityContextHolder;
import org.springframework.util.Assert;

import fr.cnes.regards.framework.security.endpoint.MethodAuthorizationService;
import fr.cnes.regards.framework.security.utils.jwt.JWTAuthentication;

/**
 *
 * Default resource service based on security starter
 *
 * @author msordi
 *
 */
public class DefaultResourceService implements IResourceService {

    /**
     * Logger
     */
    private static final Logger LOG = LoggerFactory.getLogger(DefaultResourceService.class);

    /**
     * Method authorization service
     */
    private final MethodAuthorizationService authorisationService;

<<<<<<< HEAD
    /**
     *
     * Constructor
     *
     * @param pAuthorisationService
     *            {@link MethodAuthorizationService} Service for method access authorization management
     * @since 1.0-SNAPSHOT
     */
    public DefaultResourceService(final MethodAuthorizationService pAuthorisationService) {
        super();
        authorisationService = pAuthorisationService;
=======
    public DefaultResourceService(MethodAuthorizationService pMethodAuthorizationService) {
        this.authorisationService = pMethodAuthorizationService;
>>>>>>> 502e2733
    }

    @Override
    public <T> void addLink(final Resource<T> pResource, final Class<?> pController, final String pMethodName,
            final String pRel, final MethodParam<?>... pMethodParams) {

        Assert.notNull(pResource);
        Assert.notNull(pController);
        Assert.notNull(pMethodName);
        Assert.notNull(pRel);

        // Prepare method parameters
        Class<?>[] parameterTypes = null;
        Object[] parameterValues = null;
        if (pMethodParams != null) {
            parameterTypes = new Class<?>[pMethodParams.length];
            parameterValues = new Object[pMethodParams.length];

            for (int i = 0; i < pMethodParams.length; i++) {
                parameterTypes[i] = pMethodParams[i].getParameterType();
                parameterValues[i] = pMethodParams[i].getValue();
            }
        }

        try {
            final Method method = getMethod(pController, pMethodName, parameterTypes);
            final Link link = buildLink(method, pRel, parameterValues);
            pResource.add(link);
        } catch (final MethodException e) {
            // Do not insert link
            LOG.debug(e.getMessage(), e);
        }
    }

    protected Link buildLink(Method pMethod, String pRel, Object... pParameterValues) {
        return ControllerLinkBuilder.linkTo(pMethod, pParameterValues).withRel(pRel);
    }

    /**
     * Retrieve a method from a class
     *
     * @param pController
     *            class
     * @param pMethodName
     *            method name
     * @param pParameterTypes
     *            parameter types
     * @return associated {@link Method}
     * @throws MethodException
     *             if method cannot be retrieved
     */
    private Method getMethod(final Class<?> pController, final String pMethodName, final Class<?>... pParameterTypes)
            throws MethodException {
        try {
            final Method method = pController.getMethod(pMethodName, pParameterTypes);
            checkAuthorization(method);
            return method;
        } catch (final NoSuchMethodException e) {
            final String message = MessageFormat.format("No such method {0} in controller {1}.", pMethodName,
                                                        pController.getCanonicalName());
            LOG.error(message, e);
            throw new MethodException(message);
        } catch (final SecurityException e) {
            final String message = MessageFormat.format("Security exception accessing method {0} in controller {1}.",
                                                        pMethodName, pController.getCanonicalName());
            LOG.error(message, e);
            throw new MethodException(message);
        }
    }

    /**
     * Check if method is accessible regarding security authorities
     *
     * @param pMethod
     *            method to check
     * @throws MethodException
     *             if method not authorized
     */
    private void checkAuthorization(final Method pMethod) throws MethodException {
        final JWTAuthentication auth = (JWTAuthentication) SecurityContextHolder.getContext().getAuthentication();
        if (!authorisationService.hasAccess(auth, pMethod)) {
            final String message = MessageFormat.format("Unauthorized method {0}", pMethod.getName());
            LOG.error(message);
            throw new MethodException(message);
        }
    }
}<|MERGE_RESOLUTION|>--- conflicted
+++ resolved
@@ -36,7 +36,6 @@
      */
     private final MethodAuthorizationService authorisationService;
 
-<<<<<<< HEAD
     /**
      *
      * Constructor
@@ -48,10 +47,6 @@
     public DefaultResourceService(final MethodAuthorizationService pAuthorisationService) {
         super();
         authorisationService = pAuthorisationService;
-=======
-    public DefaultResourceService(MethodAuthorizationService pMethodAuthorizationService) {
-        this.authorisationService = pMethodAuthorizationService;
->>>>>>> 502e2733
     }
 
     @Override
