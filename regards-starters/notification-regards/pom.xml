<?xml version="1.0" encoding="UTF-8"?>
<<<<<<< HEAD

<project xmlns="http://maven.apache.org/POM/4.0.0" xmlns:xsi="http://www.w3.org/2001/XMLSchema-instance"
         xsi:schemaLocation="http://maven.apache.org/POM/4.0.0 http://maven.apache.org/xsd/maven-4.0.0.xsd">
    <parent>
        <artifactId>regards-starters</artifactId>
        <groupId>fr.cnes.regards.framework</groupId>
        <version>1.0.1</version>
    </parent>
    <modelVersion>4.0.0</modelVersion>

    <groupId>fr.cnes.regards.framework</groupId>
    <artifactId>notification-regards</artifactId>
    <version>1.0.1</version>

=======
<!--
 Copyright 2017-2020 CNES - CENTRE NATIONAL d'ETUDES SPATIALES
 
 This file is part of REGARDS.
 
 REGARDS is free software: you can redistribute it and/or modify
 it under the terms of the GNU General Public License as published by
 the Free Software Foundation, either version 3 of the License, or
 (at your option) any later version.
 
 REGARDS is distributed in the hope that it will be useful,
 but WITHOUT ANY WARRANTY; without even the implied warranty of
 MERCHANTABILITY or FITNESS FOR A PARTICULAR PURPOSE. See the
 GNU General Public License for more details.
 
 You should have received a copy of the GNU General Public License
 along with REGARDS. If not, see <http://www.gnu.org/licenses/>.
-->
<project xmlns="http://maven.apache.org/POM/4.0.0"
	xmlns:xsi="http://www.w3.org/2001/XMLSchema-instance"
	xsi:schemaLocation="http://maven.apache.org/POM/4.0.0 http://maven.apache.org/xsd/maven-4.0.0.xsd">
	<modelVersion>4.0.0</modelVersion>
	<artifactId>notification-regards</artifactId>
	<parent>
		<artifactId>regards-starters</artifactId>
		<groupId>fr.cnes.regards.framework</groupId>
		<version>1.2.1</version>
	</parent>
>>>>>>> 6bc864bf
</project><|MERGE_RESOLUTION|>--- conflicted
+++ resolved
@@ -1,20 +1,4 @@
 <?xml version="1.0" encoding="UTF-8"?>
-<<<<<<< HEAD
-
-<project xmlns="http://maven.apache.org/POM/4.0.0" xmlns:xsi="http://www.w3.org/2001/XMLSchema-instance"
-         xsi:schemaLocation="http://maven.apache.org/POM/4.0.0 http://maven.apache.org/xsd/maven-4.0.0.xsd">
-    <parent>
-        <artifactId>regards-starters</artifactId>
-        <groupId>fr.cnes.regards.framework</groupId>
-        <version>1.0.1</version>
-    </parent>
-    <modelVersion>4.0.0</modelVersion>
-
-    <groupId>fr.cnes.regards.framework</groupId>
-    <artifactId>notification-regards</artifactId>
-    <version>1.0.1</version>
-
-=======
 <!--
  Copyright 2017-2020 CNES - CENTRE NATIONAL d'ETUDES SPATIALES
  
@@ -43,5 +27,4 @@
 		<groupId>fr.cnes.regards.framework</groupId>
 		<version>1.2.1</version>
 	</parent>
->>>>>>> 6bc864bf
 </project>