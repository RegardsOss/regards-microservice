--- conflicted
+++ resolved
@@ -50,11 +50,8 @@
      * URL to access the file
      */
     @NotNull(message = URL_REQUIRED)
-<<<<<<< HEAD
-=======
     @Pattern(regexp = "\\b[a-zA-Z]+://?[-a-zA-Z0-9+&@#/%'?=~_|!:,.;]*[-a-zA-Z0-9+&@#/%'=~_|]",
             message = "URl should respect URL format from RFC 1738")
->>>>>>> 6bc864bf
     private String url;
 
     /**
