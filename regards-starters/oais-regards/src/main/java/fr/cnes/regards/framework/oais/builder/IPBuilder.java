/*
 * Copyright 2017 CNES - CENTRE NATIONAL d'ETUDES SPATIALES
 *
 * This file is part of REGARDS.
 *
 * REGARDS is free software: you can redistribute it and/or modify
 * it under the terms of the GNU General Public License as published by
 * the Free Software Foundation, either version 3 of the License, or
 * (at your option) any later version.
 *
 * REGARDS is distributed in the hope that it will be useful,
 * but WITHOUT ANY WARRANTY; without even the implied warranty of
 * MERCHANTABILITY or FITNESS FOR A PARTICULAR PURPOSE. See the
 * GNU General Public License for more details.
 *
 * You should have received a copy of the GNU General Public License
 * along with REGARDS. If not, see <http://www.gnu.org/licenses/>.
 */
package fr.cnes.regards.framework.oais.builder;

import java.net.URL;
import java.nio.file.Path;
import java.time.OffsetDateTime;
import java.util.Collection;

import javax.annotation.Nullable;

import org.slf4j.Logger;
import org.slf4j.LoggerFactory;
import org.springframework.util.Assert;

import fr.cnes.regards.framework.geojson.geometry.IGeometry;
import fr.cnes.regards.framework.oais.AbstractInformationPackage;
import fr.cnes.regards.framework.oais.ContentInformation;
import fr.cnes.regards.framework.oais.Event;
import fr.cnes.regards.framework.oais.InformationPackageProperties;
import fr.cnes.regards.framework.oais.PreservationDescriptionInformation;
import fr.cnes.regards.framework.oais.urn.DataType;
import fr.cnes.regards.framework.oais.urn.EntityType;

/**
 * Information package builder<br/>
 *
 * An {@link AbstractInformationPackage} contains :
 * <ul>
 * <li>An array of {@link ContentInformation} to describe related physical files</li>
 * <li>A {@link PreservationDescriptionInformation} object</li>
 * <li>A descriptive information object for any related metadata</li>
 * </ul>
 * <hr>
 * This builder helps to fill in these objects.
 * <br/>
 * <br/>
 * To create a {@link ContentInformation}, use {@link IPBuilder#getContentInformationBuilder()} to get current
 * builder.<br/>
 * Fill the object according to your need using this builder. Then, call {@link IPBuilder#addContentInformation()} to
 * build
 * current {@link ContentInformation} and initialize a new builder for a possible new {@link ContentInformation}.
 * <br/>
 * <br/>
 * To create {@link PreservationDescriptionInformation} object, use {@link IPBuilder#getPDIBuilder()}.
 * <br/>
 * <br/>
 * To define descriptive information, just call {@link IPBuilder#addDescriptiveInformation(String, Object)}.
 *
 * @author Marc Sordi
 *
 */
public abstract class IPBuilder<T extends AbstractInformationPackage<?>> implements IOAISBuilder<T> {

    public static final String MD5_ALGORITHM = "MD5";

    private static final Logger LOGGER = LoggerFactory.getLogger(IPBuilder.class);

    protected final T ip;

    private final InformationPackagePropertiesBuilder ipPropertiesBuilder;

    public IPBuilder(Class<T> clazz, EntityType ipType) {
        Assert.notNull(clazz, "Class is required");
        try {
            ip = clazz.newInstance();
            ip.setIpType(ipType);
            ipPropertiesBuilder = new InformationPackagePropertiesBuilder();
        } catch (InstantiationException | IllegalAccessException e) {
            String errorMessage = "Cannot instanciate information package";
            LOGGER.error(errorMessage, e);
            throw new IllegalArgumentException(errorMessage);
        }
    }

    /**
     * Constructor using an existing information package so it can be updated
     * @param toBeUpdated
     */
    public IPBuilder(T toBeUpdated) {
        Assert.notNull(toBeUpdated, "Given information package cannot be null!");
        this.ip = toBeUpdated;
        ipPropertiesBuilder = new InformationPackagePropertiesBuilder(toBeUpdated.getProperties());
    }

    @Override
    public T build() {
        return build(ipPropertiesBuilder.build());
    }

    /**
     * @param properties
     * @return the built information package thanks to the given properties
     */
    public T build(InformationPackageProperties properties) {
        ip.setProperties(properties);
        return ip;
    }

    /**
     * Set optional feature bounding box an CRS
     * @param bbox bounding box
     * @param crs coordinate reference system (default WGS 84)
     */
    public void setBbox(Double[] bbox, String crs) {
        ip.setBbox(bbox);
        ip.setCrs(crs);
    }

    /**
     * Set optional feature bounding box
     * @param bbox
     */
    public void setBbox(Double[] bbox) {
        setBbox(bbox, null);
    }

    /**
     * Set optional geometry. Use {@link IGeometry} to build a valid geometry.
     * @param geometry
     */
    public void setGeometry(IGeometry geometry) {
        ip.setGeometry(geometry);
    }

    /**
     * @return builder for building <b>required</b> {@link ContentInformation}. At least one is required. When all
     *         information is set, you must call {@link IPBuilder#addContentInformation()} to effectively add the
     *         {@link ContentInformation} to this information package.
     */
    public ContentInformationBuilder getContentInformationBuilder() {
        return ipPropertiesBuilder.getContentInformationBuilder();
    }

    /**
     * Build current content information from the content information builder and add it to the set of content
     * informations of this information package being built.<br/>
     * This method has to be called after filling in each {@link ContentInformation} using
     * {@link IPBuilder#getContentInformationBuilder()}.
     */
    public void addContentInformation() {
        ipPropertiesBuilder.addContentInformation();
    }

    /**
     * @return builder for <b>required</b> {@link PreservationDescriptionInformation}
     */
    public PDIBuilder getPDIBuilder() {
        return ipPropertiesBuilder.getPDIBuilder();
    }

    /**
     * Add <b>optional</b> descriptive information to the current information package.
     * @param key information key
     * @param value information value
     */
    public void addDescriptiveInformation(String key, Object value) {
        ipPropertiesBuilder.addDescriptiveInformation(key, value);
    }

    /**
<<<<<<< HEAD
     * Add tags into context information
     * @param tags list of tags
=======
     * Add tags to the information package
     * @param tags
>>>>>>> 6058183a
     */
    public void addTags(String... tags) {
        ipPropertiesBuilder.addTags(tags);
    }

    /**
<<<<<<< HEAD
     * Add link into context information
     * @param key link key
     * @param value link value
=======
     * Add contect information to the information package
     * @param key
     * @param value
>>>>>>> 6058183a
     */
    public void addContextInformation(String key, Object value) {
        ipPropertiesBuilder.addContextInformation(key, value);
    }

    /**
     * Add reference information to the information package
     * @param key
     * @param value
     */
    public void addReferenceInformation(String key, String value) {
        ipPropertiesBuilder.addReferenceInformation(key, value);
    }

    /**
     * Add additional provenance information to the information package
     * @param key
     * @param value
     */
    public void addAdditionalProvenanceInformation(String key, Object value) {
        ipPropertiesBuilder.addAdditionalProvenanceInformation(key, value);
    }

    /**
     * Set the facility to the information package
     * @param facility
     */
    public void setFacility(String facility) {
        ipPropertiesBuilder.setFacility(facility);
    }

    /**
     * Set the instrument to the information package
     * @param instrument
     */
    public void setInstrument(String instrument) {
        ipPropertiesBuilder.setInstrument(instrument);
    }

    /**
     * Set the filter to the information package
     * @param filter
     */
    public void setFilter(String filter) {
        ipPropertiesBuilder.setFilter(filter);
    }

    /**
     * Set the detector to the information package
     * @param detector
     */
    public void setDetector(String detector) {
        ipPropertiesBuilder.setDetector(detector);
    }

    /**
     * Set the proposal to the information package
     * @param proposal
     */
    public void setProposal(String proposal) {
        ipPropertiesBuilder.setProposal(proposal);
    }

    /**
     * Add provenance information events to the information package
     * @param events
     */
    public void addProvenanceInformationEvents(Event... events) {
        ipPropertiesBuilder.addProvenanceInformationEvents(events);
    }

    /**
     * Add a provenance information event to the information package thanks to the given parameters
     * @param type
     * @param comment
     * @param date
     */
    public void addProvenanceInformationEvent(@Nullable String type, String comment, OffsetDateTime date) {
        ipPropertiesBuilder.addProvenanceInformationEvent(type, comment, date);
    }

    /**
     * Add a provenance information event to the information package thanks to the given parameters
     * @param comment
     * @param date
     */
    public void addProvenanceInformationEvent(String comment, OffsetDateTime date) {
        ipPropertiesBuilder.addProvenanceInformationEvent(comment, date);
    }

    /**
     * Add a provenance information event to the information package thanks to the given parameter
     * @param comment
     */
    public void addProvenanceInformationEvent(String comment) {
        ipPropertiesBuilder.addProvenanceInformationEvent(comment);
    }

    /**
     * Add fixity information to the information package thanks to the given parameters
     * @param key
     * @param value
     */
    public void addFixityInformation(String key, Object value) {
        ipPropertiesBuilder.addFixityInformation(key, value);
    }

    /**
     * Set the access right informtaion to the information package thanks to the given parameters
     * @param licence
     * @param dataRights
     * @param publicReleaseDate
     */
    public void setAccessRightInformation(String licence, String dataRights,
            @Nullable OffsetDateTime publicReleaseDate) {
        ipPropertiesBuilder.setAccessRightInformation(licence, dataRights, publicReleaseDate);
    }

    /**
     * Set access right information to the information package thanks to the given parameter
     * @param dataRights
     */
    public void setAccessRightInformation(String dataRights) {
        ipPropertiesBuilder.setAccessRightInformation(dataRights);
    }

    /**
     * Set the data object to the underlying content information builder thanks to the given parameters.
     * @param dataType
     * @param url
     * @param filename
     * @param algorithm
     * @param checksum
     * @param fileSize
     */
    public void setDataObject(DataType dataType, URL url, String filename, String algorithm, String checksum,
            Long fileSize) {
        ipPropertiesBuilder.setDataObject(dataType, url, filename, algorithm, checksum, fileSize);
    }

    /**
     * Set the data object to the underlying content information builder thanks to the given parameters.
     * @param dataType
     * @param filename
     * @param algorithm
     * @param checksum
     * @param fileSize
     */
    public void setDataObject(DataType dataType, Path filePath, String filename, String algorithm, String checksum,
            Long fileSize) {
        ipPropertiesBuilder.setDataObject(dataType, filePath, filename, algorithm, checksum, fileSize);
    }

    /**
     * Set the data object to the underlying content information builder thanks to the given parameters.
     * @param dataType
     * @param url
     * @param filename
     * @param checksum
     * @param fileSize
     */
    public void setDataObject(DataType dataType, URL url, String filename, String checksum, Long fileSize) {
        ipPropertiesBuilder.setDataObject(dataType, url, filename, checksum, fileSize);
    }

    /**
     * Set the data object to the underlying content information builder thanks to the given parameters.
     * @param dataType
     * @param filename
     * @param checksum
     * @param fileSize
     */
    public void setDataObject(DataType dataType, Path filePath, String filename, String checksum, Long fileSize) {
        ipPropertiesBuilder.setDataObject(dataType, filePath, filename, checksum, fileSize);
    }

    /**
     * Set the data object to the underlying content information builder thanks to the given parameters.
     * @param dataType
     * @param url
     * @param algorithm
     * @param checksum
     */
    public void setDataObject(DataType dataType, URL url, String algorithm, String checksum) {
        ipPropertiesBuilder.setDataObject(dataType, url, algorithm, checksum);
    }

    /**
     * Set the data object to the underlying content information builder thanks to the given parameters.
     * @param dataType
     * @param algorithm
     * @param checksum
     */
    public void setDataObject(DataType dataType, Path filePath, String algorithm, String checksum) {
        ipPropertiesBuilder.setDataObject(dataType, filePath, algorithm, checksum);
    }

    /**
     * Set the data object to the underlying content information builder thanks to the given parameters.
     * @param dataType
     * @param url
     * @param checksum
     */
    public void setDataObject(DataType dataType, URL url, String checksum) {
        ipPropertiesBuilder.setDataObject(dataType, url, checksum);
    }

    /**
     * Set the data object to the underlying content information builder thanks to the given parameters.
     * @param dataType
     * @param checksum
     */
    public void setDataObject(DataType dataType, Path filePath, String checksum) {
        ipPropertiesBuilder.setDataObject(dataType, filePath, checksum);
    }

    /**
     * Set the syntax to the information package thanks to the given parameters
     * @param mimeName
     * @param mimeDescription
     * @param mimeType
     */
    public void setSyntax(String mimeName, String mimeDescription, String mimeType) {
        ipPropertiesBuilder.setSyntax(mimeName, mimeDescription, mimeType);
    }

    /**
     * Set syntax and semantic to the information package thanks to the given parameters
     * @param mimeName
     * @param mimeDescription
     * @param mimeType
     * @param semanticDescription
     */
    public void setSyntaxAndSemantic(String mimeName, String mimeDescription, String mimeType,
            String semanticDescription) {
        ipPropertiesBuilder.setSyntaxAndSemantic(mimeName, mimeDescription, mimeType, semanticDescription);
    }

    /**
     * Add software environment property to the information package thanks to the given parameters
     * @param key
     * @param value
     */
    public void addSoftwareEnvironmentProperty(String key, Object value) {
        ipPropertiesBuilder.addSoftwareEnvironmentProperty(key, value);
    }

    /**
     * Add hardware environment property to the information package thanks to the given parameters
     * @param key
     * @param value
     */
    public void addHardwareEnvironmentProperty(String key, Object value) {
        ipPropertiesBuilder.addHardwareEnvironmentProperty(key, value);
    }

    /**
     * Add IP events
     * @param events events to add
     */
    public void addEvents(Event... events) {
        Assert.notEmpty(events, "At least one event is required if this method is called");
        getPDIBuilder().addProvenanceInformationEvents(events);
    }

    /**
     * Add IP events
     * @param events events to add
     */
    public void addEvents(Collection<Event> events) {
        Assert.notNull(events, "Collection of events cannot be null");
        addEvents(events.toArray(new Event[events.size()]));
    }

    /**
     * Add an IP event
     * @param type optional event type key (may be null)
     * @param comment event comment
     * @param date event date
     */
    public void addEvent(@Nullable String type, String comment, OffsetDateTime date) {
        Event event = new Event();
        event.setType(type);
        event.setComment(comment);
        event.setDate(date);
        addEvents(event);
    }

    /**
     * Add IP event
     * @param comment event comment
     * @param date event date
     */
    public void addEvent(String comment, OffsetDateTime date) {
        addEvent(null, comment, date);
    }

    /**
     * Add IP event
     * @param comment event comment
     */
    public void addEvent(String comment) {
        addEvent(null, comment, OffsetDateTime.now());
    }

    /**
     * Remove tags from the information package
     * @param tags
     */
    public void removeTags(String... tags) {
        ipPropertiesBuilder.removeTags(tags);
    }
}<|MERGE_RESOLUTION|>--- conflicted
+++ resolved
@@ -175,28 +175,17 @@
     }
 
     /**
-<<<<<<< HEAD
      * Add tags into context information
      * @param tags list of tags
-=======
-     * Add tags to the information package
-     * @param tags
->>>>>>> 6058183a
      */
     public void addTags(String... tags) {
         ipPropertiesBuilder.addTags(tags);
     }
 
     /**
-<<<<<<< HEAD
      * Add link into context information
      * @param key link key
      * @param value link value
-=======
-     * Add contect information to the information package
-     * @param key
-     * @param value
->>>>>>> 6058183a
      */
     public void addContextInformation(String key, Object value) {
         ipPropertiesBuilder.addContextInformation(key, value);
