/*
 * Copyright 2017-2020 CNES - CENTRE NATIONAL d'ETUDES SPATIALES
 *
 * This file is part of REGARDS.
 *
 * REGARDS is free software: you can redistribute it and/or modify
 * it under the terms of the GNU General Public License as published by
 * the Free Software Foundation, either version 3 of the License, or
 * (at your option) any later version.
 *
 * REGARDS is distributed in the hope that it will be useful,
 * but WITHOUT ANY WARRANTY; without even the implied warranty of
 * MERCHANTABILITY or FITNESS FOR A PARTICULAR PURPOSE. See the
 * GNU General Public License for more details.
 *
 * You should have received a copy of the GNU General Public License
 * along with REGARDS. If not, see <http://www.gnu.org/licenses/>.
 */
package fr.cnes.regards.framework.oais.urn.validator;

import javax.validation.ConstraintViolation;
import javax.validation.Validation;
import javax.validation.Validator;
import javax.validation.ValidatorFactory;
import java.util.Set;
import java.util.UUID;

import org.junit.Assert;
import org.junit.BeforeClass;
import org.junit.Test;

import fr.cnes.regards.framework.oais.urn.EntityType;
import fr.cnes.regards.framework.oais.urn.OAISIdentifier;
import fr.cnes.regards.framework.oais.urn.UniformResourceName;

/**
 * @author Sylvain Vissiere-Guerinet
 */
public class RegardsOaisUrnValidatorTest {

    /**
     * Validator
     */
    private static Validator validator;

    @BeforeClass
    public static void init() {
        final ValidatorFactory validatorFactory = Validation.buildDefaultValidatorFactory();
        validator = validatorFactory.getValidator();
    }

    @Test
    public void testFullAip() {
<<<<<<< HEAD
        final UniformResourceName urn = new UniformResourceName(OAISIdentifier.AIP, EntityType.DATA, "Tenant123",
                                                                UUID.randomUUID(), 1, 3L, "4");
        final Set<ConstraintViolation<UniformResourceName>> urnConstraintViolation = validator.validate(urn);
=======
        final OaisUniformResourceName urn = new OaisUniformResourceName(OAISIdentifier.AIP,
                                                                        EntityType.DATA,
                                                                        "Tenant123",
                                                                        UUID.randomUUID(),
                                                                        1,
                                                                        3L,
                                                                        "4");
        final Set<ConstraintViolation<OaisUniformResourceName>> urnConstraintViolation = validator.validate(urn);
>>>>>>> b547790a
        Assert.assertEquals(0, urnConstraintViolation.size());
    }

    @Test
    public void testMinimalAip() {
<<<<<<< HEAD
        final UniformResourceName urn = new UniformResourceName(OAISIdentifier.AIP, EntityType.DATA, "Tenant123",
                                                                UUID.randomUUID(), 1);
        final Set<ConstraintViolation<UniformResourceName>> urnConstraintViolation = validator.validate(urn);
=======
        final OaisUniformResourceName urn = new OaisUniformResourceName(OAISIdentifier.AIP,
                                                                        EntityType.DATA,
                                                                        "Tenant123",
                                                                        UUID.randomUUID(),
                                                                        1,
                                                                        null,
                                                                        null);
        final Set<ConstraintViolation<OaisUniformResourceName>> urnConstraintViolation = validator.validate(urn);
>>>>>>> b547790a
        Assert.assertEquals(0, urnConstraintViolation.size());
    }

    @Test
    public void testOrderAip() {
<<<<<<< HEAD
        final UniformResourceName urn = new UniformResourceName(OAISIdentifier.AIP, EntityType.DATA, "Tenant123",
                                                                UUID.randomUUID(), 1, 3L);
        final Set<ConstraintViolation<UniformResourceName>> urnConstraintViolation = validator.validate(urn);
=======
        final OaisUniformResourceName urn = new OaisUniformResourceName(OAISIdentifier.AIP,
                                                                        EntityType.DATA,
                                                                        "Tenant123",
                                                                        UUID.randomUUID(),
                                                                        1,
                                                                        3L,
                                                                        null);
        final Set<ConstraintViolation<OaisUniformResourceName>> urnConstraintViolation = validator.validate(urn);
>>>>>>> b547790a
        Assert.assertEquals(0, urnConstraintViolation.size());
    }

    @Test
    public void testRevisionAip() {
<<<<<<< HEAD
        final UniformResourceName urn = new UniformResourceName(OAISIdentifier.AIP, EntityType.DATA, "Tenant123",
                                                                UUID.randomUUID(), 1, "3");
        final Set<ConstraintViolation<UniformResourceName>> urnConstraintViolation = validator.validate(urn);
=======
        final OaisUniformResourceName urn = new OaisUniformResourceName(OAISIdentifier.AIP,
                                                                        EntityType.DATA,
                                                                        "Tenant123",
                                                                        UUID.randomUUID(),
                                                                        1,
                                                                        null,
                                                                        "3");
        final Set<ConstraintViolation<OaisUniformResourceName>> urnConstraintViolation = validator.validate(urn);
>>>>>>> b547790a
        Assert.assertEquals(0, urnConstraintViolation.size());
    }

    @Test
    public void testValidSip() {
<<<<<<< HEAD
        final UniformResourceName urn = new UniformResourceName(OAISIdentifier.SIP, EntityType.DATA, "Tenant123",
                                                                UUID.randomUUID(), 1);
        final Set<ConstraintViolation<UniformResourceName>> urnConstraintViolation = validator.validate(urn);
=======
        final OaisUniformResourceName urn = new OaisUniformResourceName(OAISIdentifier.SIP,
                                                                        EntityType.DATA,
                                                                        "Tenant123",
                                                                        UUID.randomUUID(),
                                                                        1,
                                                                        null,
                                                                        null);
        final Set<ConstraintViolation<OaisUniformResourceName>> urnConstraintViolation = validator.validate(urn);
>>>>>>> b547790a
        Assert.assertEquals(0, urnConstraintViolation.size());
    }

    @Test
    public void testInvalidSipOrderAndRev() {
<<<<<<< HEAD
        final UniformResourceName urn = new UniformResourceName(OAISIdentifier.SIP, EntityType.DATA, "Tenant123",
                                                                UUID.randomUUID(), 1, 3L, "1");
        final Set<ConstraintViolation<UniformResourceName>> urnConstraintViolation = validator.validate(urn);
=======
        final OaisUniformResourceName urn = new OaisUniformResourceName(OAISIdentifier.SIP,
                                                                        EntityType.DATA,
                                                                        "Tenant123",
                                                                        UUID.randomUUID(),
                                                                        1,
                                                                        3L,
                                                                        "1");
        final Set<ConstraintViolation<OaisUniformResourceName>> urnConstraintViolation = validator.validate(urn);
>>>>>>> b547790a
        Assert.assertEquals(1, urnConstraintViolation.size());
        Assert.assertEquals("{" + RegardsOaisUrn.CLASS_NAME + "message}",
                            urnConstraintViolation.iterator().next().getMessage());
    }

    @Test
    public void testInvalidOrderSip() {
<<<<<<< HEAD
        final UniformResourceName urn = new UniformResourceName(OAISIdentifier.SIP, EntityType.DATA, "Tenant123",
                                                                UUID.randomUUID(), 1, 3L);
        final Set<ConstraintViolation<UniformResourceName>> urnConstraintViolation = validator.validate(urn);
=======
        final OaisUniformResourceName urn = new OaisUniformResourceName(OAISIdentifier.SIP,
                                                                        EntityType.DATA,
                                                                        "Tenant123",
                                                                        UUID.randomUUID(),
                                                                        1,
                                                                        3L,
                                                                        null);
        final Set<ConstraintViolation<OaisUniformResourceName>> urnConstraintViolation = validator.validate(urn);
>>>>>>> b547790a
        Assert.assertEquals(1, urnConstraintViolation.size());
        Assert.assertEquals("{" + RegardsOaisUrn.CLASS_NAME + "message}",
                            urnConstraintViolation.iterator().next().getMessage());
    }

    @Test
    public void testInvalidRevisionSip() {
<<<<<<< HEAD
        final UniformResourceName urn = new UniformResourceName(OAISIdentifier.SIP, EntityType.DATA, "Tenant123",
                                                                UUID.randomUUID(), 1, "2");
        final Set<ConstraintViolation<UniformResourceName>> urnConstraintViolation = validator.validate(urn);
=======
        final OaisUniformResourceName urn = new OaisUniformResourceName(OAISIdentifier.SIP,
                                                                        EntityType.DATA,
                                                                        "Tenant123",
                                                                        UUID.randomUUID(),
                                                                        1,
                                                                        null,
                                                                        "2");
        final Set<ConstraintViolation<OaisUniformResourceName>> urnConstraintViolation = validator.validate(urn);
>>>>>>> b547790a
        Assert.assertEquals(1, urnConstraintViolation.size());
        Assert.assertEquals("{" + RegardsOaisUrn.CLASS_NAME + "message}",
                            urnConstraintViolation.iterator().next().getMessage());
    }

}<|MERGE_RESOLUTION|>--- conflicted
+++ resolved
@@ -51,11 +51,6 @@
 
     @Test
     public void testFullAip() {
-<<<<<<< HEAD
-        final UniformResourceName urn = new UniformResourceName(OAISIdentifier.AIP, EntityType.DATA, "Tenant123",
-                                                                UUID.randomUUID(), 1, 3L, "4");
-        final Set<ConstraintViolation<UniformResourceName>> urnConstraintViolation = validator.validate(urn);
-=======
         final OaisUniformResourceName urn = new OaisUniformResourceName(OAISIdentifier.AIP,
                                                                         EntityType.DATA,
                                                                         "Tenant123",
@@ -64,17 +59,11 @@
                                                                         3L,
                                                                         "4");
         final Set<ConstraintViolation<OaisUniformResourceName>> urnConstraintViolation = validator.validate(urn);
->>>>>>> b547790a
         Assert.assertEquals(0, urnConstraintViolation.size());
     }
 
     @Test
     public void testMinimalAip() {
-<<<<<<< HEAD
-        final UniformResourceName urn = new UniformResourceName(OAISIdentifier.AIP, EntityType.DATA, "Tenant123",
-                                                                UUID.randomUUID(), 1);
-        final Set<ConstraintViolation<UniformResourceName>> urnConstraintViolation = validator.validate(urn);
-=======
         final OaisUniformResourceName urn = new OaisUniformResourceName(OAISIdentifier.AIP,
                                                                         EntityType.DATA,
                                                                         "Tenant123",
@@ -83,17 +72,11 @@
                                                                         null,
                                                                         null);
         final Set<ConstraintViolation<OaisUniformResourceName>> urnConstraintViolation = validator.validate(urn);
->>>>>>> b547790a
         Assert.assertEquals(0, urnConstraintViolation.size());
     }
 
     @Test
     public void testOrderAip() {
-<<<<<<< HEAD
-        final UniformResourceName urn = new UniformResourceName(OAISIdentifier.AIP, EntityType.DATA, "Tenant123",
-                                                                UUID.randomUUID(), 1, 3L);
-        final Set<ConstraintViolation<UniformResourceName>> urnConstraintViolation = validator.validate(urn);
-=======
         final OaisUniformResourceName urn = new OaisUniformResourceName(OAISIdentifier.AIP,
                                                                         EntityType.DATA,
                                                                         "Tenant123",
@@ -102,17 +85,11 @@
                                                                         3L,
                                                                         null);
         final Set<ConstraintViolation<OaisUniformResourceName>> urnConstraintViolation = validator.validate(urn);
->>>>>>> b547790a
         Assert.assertEquals(0, urnConstraintViolation.size());
     }
 
     @Test
     public void testRevisionAip() {
-<<<<<<< HEAD
-        final UniformResourceName urn = new UniformResourceName(OAISIdentifier.AIP, EntityType.DATA, "Tenant123",
-                                                                UUID.randomUUID(), 1, "3");
-        final Set<ConstraintViolation<UniformResourceName>> urnConstraintViolation = validator.validate(urn);
-=======
         final OaisUniformResourceName urn = new OaisUniformResourceName(OAISIdentifier.AIP,
                                                                         EntityType.DATA,
                                                                         "Tenant123",
@@ -121,17 +98,11 @@
                                                                         null,
                                                                         "3");
         final Set<ConstraintViolation<OaisUniformResourceName>> urnConstraintViolation = validator.validate(urn);
->>>>>>> b547790a
         Assert.assertEquals(0, urnConstraintViolation.size());
     }
 
     @Test
     public void testValidSip() {
-<<<<<<< HEAD
-        final UniformResourceName urn = new UniformResourceName(OAISIdentifier.SIP, EntityType.DATA, "Tenant123",
-                                                                UUID.randomUUID(), 1);
-        final Set<ConstraintViolation<UniformResourceName>> urnConstraintViolation = validator.validate(urn);
-=======
         final OaisUniformResourceName urn = new OaisUniformResourceName(OAISIdentifier.SIP,
                                                                         EntityType.DATA,
                                                                         "Tenant123",
@@ -140,17 +111,11 @@
                                                                         null,
                                                                         null);
         final Set<ConstraintViolation<OaisUniformResourceName>> urnConstraintViolation = validator.validate(urn);
->>>>>>> b547790a
         Assert.assertEquals(0, urnConstraintViolation.size());
     }
 
     @Test
     public void testInvalidSipOrderAndRev() {
-<<<<<<< HEAD
-        final UniformResourceName urn = new UniformResourceName(OAISIdentifier.SIP, EntityType.DATA, "Tenant123",
-                                                                UUID.randomUUID(), 1, 3L, "1");
-        final Set<ConstraintViolation<UniformResourceName>> urnConstraintViolation = validator.validate(urn);
-=======
         final OaisUniformResourceName urn = new OaisUniformResourceName(OAISIdentifier.SIP,
                                                                         EntityType.DATA,
                                                                         "Tenant123",
@@ -159,7 +124,6 @@
                                                                         3L,
                                                                         "1");
         final Set<ConstraintViolation<OaisUniformResourceName>> urnConstraintViolation = validator.validate(urn);
->>>>>>> b547790a
         Assert.assertEquals(1, urnConstraintViolation.size());
         Assert.assertEquals("{" + RegardsOaisUrn.CLASS_NAME + "message}",
                             urnConstraintViolation.iterator().next().getMessage());
@@ -167,11 +131,6 @@
 
     @Test
     public void testInvalidOrderSip() {
-<<<<<<< HEAD
-        final UniformResourceName urn = new UniformResourceName(OAISIdentifier.SIP, EntityType.DATA, "Tenant123",
-                                                                UUID.randomUUID(), 1, 3L);
-        final Set<ConstraintViolation<UniformResourceName>> urnConstraintViolation = validator.validate(urn);
-=======
         final OaisUniformResourceName urn = new OaisUniformResourceName(OAISIdentifier.SIP,
                                                                         EntityType.DATA,
                                                                         "Tenant123",
@@ -180,7 +139,6 @@
                                                                         3L,
                                                                         null);
         final Set<ConstraintViolation<OaisUniformResourceName>> urnConstraintViolation = validator.validate(urn);
->>>>>>> b547790a
         Assert.assertEquals(1, urnConstraintViolation.size());
         Assert.assertEquals("{" + RegardsOaisUrn.CLASS_NAME + "message}",
                             urnConstraintViolation.iterator().next().getMessage());
@@ -188,11 +146,6 @@
 
     @Test
     public void testInvalidRevisionSip() {
-<<<<<<< HEAD
-        final UniformResourceName urn = new UniformResourceName(OAISIdentifier.SIP, EntityType.DATA, "Tenant123",
-                                                                UUID.randomUUID(), 1, "2");
-        final Set<ConstraintViolation<UniformResourceName>> urnConstraintViolation = validator.validate(urn);
-=======
         final OaisUniformResourceName urn = new OaisUniformResourceName(OAISIdentifier.SIP,
                                                                         EntityType.DATA,
                                                                         "Tenant123",
@@ -201,7 +154,6 @@
                                                                         null,
                                                                         "2");
         final Set<ConstraintViolation<OaisUniformResourceName>> urnConstraintViolation = validator.validate(urn);
->>>>>>> b547790a
         Assert.assertEquals(1, urnConstraintViolation.size());
         Assert.assertEquals("{" + RegardsOaisUrn.CLASS_NAME + "message}",
                             urnConstraintViolation.iterator().next().getMessage());
