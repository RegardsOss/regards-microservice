--- conflicted
+++ resolved
@@ -36,15 +36,9 @@
     @Requirement("REGARDS_DSL_SYS_ARC_410")
     @Purpose("The SIP identifier is an URN")
     public void testFromStringSIP() {
-<<<<<<< HEAD
-        final UniformResourceName sipUrn = new UniformResourceName(OAISIdentifier.SIP, EntityType.COLLECTION, "CDPP",
-                UUID.randomUUID(), 1);
-        final Pattern pattern = Pattern.compile(UniformResourceName.URN_PATTERN);
-=======
         final OaisUniformResourceName sipUrn = new OaisUniformResourceName(OAISIdentifier.SIP, EntityType.COLLECTION,
                 "CDPP", UUID.randomUUID(), 1, null, null);
         final Pattern pattern = Pattern.compile(OaisUniformResourceName.URN_PATTERN);
->>>>>>> b547790a
         Assert.assertTrue(pattern.matcher(sipUrn.toString()).matches());
     }
 
@@ -62,15 +56,9 @@
     @Requirement("REGARDS_DSL_SYS_ARC_410")
     @Purpose("The AIP identifier is an URN")
     public void testFromStringAIPWithoutRevision() {
-<<<<<<< HEAD
-        final UniformResourceName aipUrn = new UniformResourceName(OAISIdentifier.AIP, EntityType.COLLECTION, "CDPP",
-                UUID.randomUUID(), 1, 2L);
-        final Pattern pattern = Pattern.compile(UniformResourceName.URN_PATTERN);
-=======
         final OaisUniformResourceName aipUrn = new OaisUniformResourceName(OAISIdentifier.AIP, EntityType.COLLECTION,
                 "CDPP", UUID.randomUUID(), 1, 2L, null);
         final Pattern pattern = Pattern.compile(OaisUniformResourceName.URN_PATTERN);
->>>>>>> b547790a
         Assert.assertTrue(pattern.matcher(aipUrn.toString()).matches());
     }
 
@@ -78,15 +66,9 @@
     @Requirement("REGARDS_DSL_SYS_ARC_410")
     @Purpose("The AIP identifier is an URN")
     public void testFromStringAIPWithoutOrder() {
-<<<<<<< HEAD
-        final UniformResourceName aipUrn = new UniformResourceName(OAISIdentifier.AIP, EntityType.COLLECTION, "CDPP",
-                UUID.randomUUID(), 1, "revision");
-        final Pattern pattern = Pattern.compile(UniformResourceName.URN_PATTERN);
-=======
         final OaisUniformResourceName aipUrn = new OaisUniformResourceName(OAISIdentifier.AIP, EntityType.COLLECTION,
                 "CDPP", UUID.randomUUID(), 1, null, "revision");
         final Pattern pattern = Pattern.compile(OaisUniformResourceName.URN_PATTERN);
->>>>>>> b547790a
         Assert.assertTrue(pattern.matcher(aipUrn.toString()).matches());
     }
 
@@ -94,15 +76,9 @@
     @Requirement("REGARDS_DSL_SYS_ARC_410")
     @Purpose("The AIP identifier is an URN")
     public void testFromStringAIPWithoutOrderOrRevision() {
-<<<<<<< HEAD
-        final UniformResourceName aipUrn = new UniformResourceName(OAISIdentifier.AIP, EntityType.COLLECTION, "CDPP",
-                UUID.randomUUID(), 1);
-        final Pattern pattern = Pattern.compile(UniformResourceName.URN_PATTERN);
-=======
         final OaisUniformResourceName aipUrn = new OaisUniformResourceName(OAISIdentifier.AIP, EntityType.COLLECTION,
                 "CDPP", UUID.randomUUID(), 1, null, null);
         final Pattern pattern = Pattern.compile(OaisUniformResourceName.URN_PATTERN);
->>>>>>> b547790a
         Assert.assertTrue(pattern.matcher(aipUrn.toString()).matches());
     }
 
