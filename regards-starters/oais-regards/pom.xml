--- conflicted
+++ resolved
@@ -13,11 +13,7 @@
     <parent>
         <artifactId>regards-starters</artifactId>
         <groupId>fr.cnes.regards.framework</groupId>
-<<<<<<< HEAD
         <version>0.5.0-SNAPSHOT</version>
-=======
-        <version>0.4.1</version>
->>>>>>> 2475528f
     </parent>
     <modelVersion>4.0.0</modelVersion>
 
