--- conflicted
+++ resolved
@@ -13,21 +13,13 @@
     <modelVersion>4.0.0</modelVersion>
 
     <artifactId>oais-docs</artifactId>
-<<<<<<< HEAD
     <version>0.5.0-SNAPSHOT</version>
-=======
-    <version>0.4.1</version>
->>>>>>> 2475528f
     <description>OAIS docs</description>
 
     <parent>
         <groupId>fr.cnes.regards.framework</groupId>
         <artifactId>regards-starters</artifactId>
-<<<<<<< HEAD
         <version>0.5.0-SNAPSHOT</version>
-=======
-        <version>0.4.1</version>
->>>>>>> 2475528f
     </parent>
 
     <url>https://github.com/RegardsOss/RegardsOss.github.io</url>
