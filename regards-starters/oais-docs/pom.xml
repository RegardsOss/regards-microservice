<?xml version="1.0" encoding="UTF-8"?>
<!--
 Copyright 2017-2020 CNES - CENTRE NATIONAL d'ETUDES SPATIALES
 
 This file is part of REGARDS.
 
 REGARDS is free software: you can redistribute it and/or modify
 it under the terms of the GNU General Public License as published by
 the Free Software Foundation, either version 3 of the License, or
 (at your option) any later version.
 
 REGARDS is distributed in the hope that it will be useful,
 but WITHOUT ANY WARRANTY; without even the implied warranty of
 MERCHANTABILITY or FITNESS FOR A PARTICULAR PURPOSE. See the
 GNU General Public License for more details.
 
 You should have received a copy of the GNU General Public License
 along with REGARDS. If not, see <http://www.gnu.org/licenses/>.
-->
<project xmlns="http://maven.apache.org/POM/4.0.0" xmlns:xsi="http://www.w3.org/2001/XMLSchema-instance"
         xsi:schemaLocation="http://maven.apache.org/POM/4.0.0 http://maven.apache.org/xsd/maven-4.0.0.xsd">
    <modelVersion>4.0.0</modelVersion>

    <artifactId>oais-docs</artifactId>
<<<<<<< HEAD
    <version>1.0.1</version>
=======
>>>>>>> ccec5b21
    <description>OAIS docs</description>

    <parent>
        <groupId>fr.cnes.regards.framework</groupId>
        <artifactId>regards-starters</artifactId>
<<<<<<< HEAD
        <version>1.0.1</version>
=======
        <version>1.1.2-SNAPSHOT</version>
>>>>>>> ccec5b21
    </parent>

    <url>https://github.com/RegardsOss/RegardsOss.github.io</url>
    <inceptionYear>2016</inceptionYear>
    <licenses>
        <license>
            <name>GNU General Public License (GNU GPL)</name>
            <url>http://www.gnu.org/licenses/gpl.html</url>
            <distribution>repo</distribution>
        </license>
    </licenses>
    <organization>
        <name>CNES</name>
        <url>https://cnes.fr/fr</url>
    </organization>
    <developers>
        <developer>
            <name>REGARDS Team</name>
            <organization>CS Systèmes d'Information</organization>
            <organizationUrl>http://www.c-s.fr</organizationUrl>
        </developer>
    </developers>

    <dependencies>
        <dependency>
            <groupId>org.springframework.restdocs</groupId>
            <artifactId>spring-restdocs-mockmvc</artifactId>
        </dependency>
        <dependency>
            <groupId>fr.cnes.regards.framework.test</groupId>
            <artifactId>regards-integration-test</artifactId>
        </dependency>
        <dependency>
            <groupId>fr.cnes.regards.framework</groupId>
            <artifactId>oais-regards</artifactId>
        </dependency>
    </dependencies>
</project><|MERGE_RESOLUTION|>--- conflicted
+++ resolved
@@ -22,20 +22,13 @@
     <modelVersion>4.0.0</modelVersion>
 
     <artifactId>oais-docs</artifactId>
-<<<<<<< HEAD
     <version>1.0.1</version>
-=======
->>>>>>> ccec5b21
     <description>OAIS docs</description>
 
     <parent>
         <groupId>fr.cnes.regards.framework</groupId>
         <artifactId>regards-starters</artifactId>
-<<<<<<< HEAD
         <version>1.0.1</version>
-=======
-        <version>1.1.2-SNAPSHOT</version>
->>>>>>> ccec5b21
     </parent>
 
     <url>https://github.com/RegardsOss/RegardsOss.github.io</url>
