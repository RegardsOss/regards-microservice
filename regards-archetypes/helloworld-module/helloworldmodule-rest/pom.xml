--- conflicted
+++ resolved
@@ -19,11 +19,7 @@
 	<parent>
 		<groupId>fr.cnes.regards.modules</groupId>
 		<artifactId>helloworldmodule</artifactId>
-<<<<<<< HEAD
-		<version>1.1.0</version>
-=======
 		<version>2.0.0-RELEASE</version>
->>>>>>> f2bc4909
 	</parent>
 
 	<url>https://github.com/RegardsOss/RegardsOss.github.io</url>
@@ -64,11 +60,7 @@
 		<dependency>
 			<groupId>fr.cnes.regards.modules</groupId>
 			<artifactId>helloworldmodule-service</artifactId>
-<<<<<<< HEAD
-			<version>1.1.0</version>
-=======
 			<version>2.0.0-RELEASE</version>
->>>>>>> f2bc4909
 		</dependency>
 		<!-- Test -->
 		<dependency>
