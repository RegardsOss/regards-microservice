<?xml version="1.0" encoding="UTF-8"?>
<!-- Copyright 2017-2018 CNES - CENTRE NATIONAL d'ETUDES SPATIALES This file is 
	part of REGARDS. REGARDS is free software: you can redistribute it and/or 
	modify it under the terms of the GNU General Public License as published 
	by the Free Software Foundation, either version 3 of the License, or (at 
	your option) any later version. REGARDS is distributed in the hope that it 
	will be useful, but WITHOUT ANY WARRANTY; without even the implied warranty 
	of MERCHANTABILITY or FITNESS FOR A PARTICULAR PURPOSE. See the GNU General 
	Public License for more details. You should have received a copy of the GNU 
	General Public License along with REGARDS. If not, see <http://www.gnu.org/licenses/>. -->
<project xmlns="http://maven.apache.org/POM/4.0.0" xmlns:xsi="http://www.w3.org/2001/XMLSchema-instance"
	xsi:schemaLocation="http://maven.apache.org/POM/4.0.0 http://maven.apache.org/xsd/maven-4.0.0.xsd">
	<modelVersion>4.0.0</modelVersion>

	<groupId>fr.cnes.regards.modules</groupId>
	<artifactId>helloworldmodule-dao</artifactId>
	<packaging>jar</packaging>

	<parent>
		<groupId>fr.cnes.regards.modules</groupId>
		<artifactId>helloworldmodule</artifactId>
<<<<<<< HEAD
		<version>2.0.0-RELEASE</version>
=======
		<version>3.0.0-RELEASE</version>
>>>>>>> dd4b564e
	</parent>

	<url>https://github.com/RegardsOss/RegardsOss.github.io</url>
	<inceptionYear>2016</inceptionYear>
	<licenses>
		<license>
			<name>GNU General Public License (GNU GPL)</name>
			<url>http://www.gnu.org/licenses/gpl.html</url>
			<distribution>repo</distribution>
		</license>
	</licenses>
	<organization>
		<name>CNES</name>
		<url>https://cnes.fr/fr</url>
	</organization>
	<developers>
		<developer>
			<name>REGARDS Team</name>
			<organization>CS Systèmes d'Information</organization>
			<organizationUrl>http://www.c-s.fr</organizationUrl>
		</developer>
	</developers>

	<dependencies>
		<!-- REGARDS starter -->
		<dependency>
			<groupId>fr.cnes.regards.framework</groupId>
			<artifactId>jpa-multitenant-regards-starter</artifactId>
		</dependency>
		<!-- Module -->
		<dependency>
			<groupId>fr.cnes.regards.modules</groupId>
			<artifactId>helloworldmodule-domain</artifactId>
<<<<<<< HEAD
			<version>2.0.0-RELEASE</version>
=======
			<version>3.0.0-RELEASE</version>
>>>>>>> dd4b564e
		</dependency>
		<!-- Tests -->
		<dependency>
			<groupId>fr.cnes.regards.framework</groupId>
			<artifactId>jpa-multitenant-regards-test</artifactId>
			<scope>test</scope>
		</dependency>
	</dependencies>
</project><|MERGE_RESOLUTION|>--- conflicted
+++ resolved
@@ -19,11 +19,7 @@
 	<parent>
 		<groupId>fr.cnes.regards.modules</groupId>
 		<artifactId>helloworldmodule</artifactId>
-<<<<<<< HEAD
-		<version>2.0.0-RELEASE</version>
-=======
 		<version>3.0.0-RELEASE</version>
->>>>>>> dd4b564e
 	</parent>
 
 	<url>https://github.com/RegardsOss/RegardsOss.github.io</url>
@@ -57,11 +53,7 @@
 		<dependency>
 			<groupId>fr.cnes.regards.modules</groupId>
 			<artifactId>helloworldmodule-domain</artifactId>
-<<<<<<< HEAD
-			<version>2.0.0-RELEASE</version>
-=======
 			<version>3.0.0-RELEASE</version>
->>>>>>> dd4b564e
 		</dependency>
 		<!-- Tests -->
 		<dependency>
