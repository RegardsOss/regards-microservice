<?xml version="1.0" encoding="UTF-8"?>
<<<<<<< HEAD
<archetype-descriptor
        xsi:schemaLocation="http://maven.apache.org/plugins/maven-archetype-plugin/archetype-descriptor/1.0.0 http://maven.apache.org/xsd/archetype-descriptor-1.0.0.xsd"
        name="helloworld-microservice"
        xmlns="http://maven.apache.org/plugins/maven-archetype-plugin/archetype-descriptor/1.0.0"
        xmlns:xsi="http://www.w3.org/2001/XMLSchema-instance">
    <fileSets>
        <fileSet encoding="UTF-8">
            <directory>.settings</directory>
            <includes>
                <include>**/*.prefs</include>
            </includes>
=======
<archetype-descriptor xsi:schemaLocation="http://maven.apache.org/plugins/maven-archetype-plugin/archetype-descriptor/1.0.0 http://maven.apache.org/xsd/archetype-descriptor-1.0.0.xsd" name="helloworld-microservice"
    xmlns="http://maven.apache.org/plugins/maven-archetype-plugin/archetype-descriptor/1.0.0"
    xmlns:xsi="http://www.w3.org/2001/XMLSchema-instance">
  <requiredProperties>
      <requiredProperty key="microserviceName"/>
      <requiredProperty key="microserviceTitle"/>
      <requiredProperty key="microserviceDescription"/>
  </requiredProperties>
  <fileSets>
    <fileSet encoding="UTF-8">
      <directory>.settings</directory>
      <includes>
        <include>**/*.prefs</include>
      </includes>
    </fileSet>
    <fileSet filtered="true" encoding="UTF-8">
      <directory></directory>
      <includes>
        <include>.project</include>
      </includes>
    </fileSet>
    <fileSet encoding="UTF-8">
      <directory></directory>
      <includes>
        <include>README.md</include>
        <include>.gitignore</include>
        <include>.gitattributes</include>
      </includes>
    </fileSet>
  </fileSets>
  <modules>
    <module id="bootstrap-${rootArtifactId}" dir="bootstrap-__rootArtifactId__" name="bootstrap-${rootArtifactId}">
      <fileSets>
        <fileSet filtered="true" packaged="true" encoding="UTF-8">
          <directory>src/main/java</directory>
          <includes>
            <include>**/*.java</include>
          </includes>
        </fileSet>
        <fileSet filtered="true" encoding="UTF-8">
          <directory>src/main/resources</directory>
          <includes>
            <include>**/*.txt</include>
            <include>**/*.xml</include>
            <include>**/*.properties</include>
          </includes>
>>>>>>> 49d1f5df
        </fileSet>
        <fileSet filtered="true" encoding="UTF-8">
            <directory></directory>
            <includes>
                <include>.project</include>
            </includes>
        </fileSet>
        <fileSet encoding="UTF-8">
            <directory></directory>
            <includes>
                <include>README.md</include>
                <include>.gitignore</include>
                <include>.gitattributes</include>
            </includes>
        </fileSet>
    </fileSets>
    <modules>
        <module id="bootstrap-${rootArtifactId}" dir="bootstrap-__rootArtifactId__" name="bootstrap-${rootArtifactId}">
            <fileSets>
                <fileSet filtered="true" packaged="true" encoding="UTF-8">
                    <directory>src/main/java</directory>
                    <includes>
                        <include>**/*.java</include>
                    </includes>
                </fileSet>
                <fileSet filtered="true" encoding="UTF-8">
                    <directory>src/main/resources</directory>
                    <includes>
                        <include>**/*.txt</include>
                        <include>**/*.xml</include>
                        <include>**/*.properties</include>
                    </includes>
                </fileSet>
                <fileSet filtered="true" encoding="UTF-8">
                    <directory>src/main/filters</directory>
                    <includes>
                        <include>**/*.properties</include>
                    </includes>
                </fileSet>
                <fileSet encoding="UTF-8">
                    <directory>.settings</directory>
                    <includes>
                        <include>**/*.prefs</include>
                    </includes>
                </fileSet>
                <fileSet filtered="true" encoding="UTF-8">
                    <directory></directory>
                    <includes>
                        <include>.classpath</include>
                        <include>.project</include>
                    </includes>
                </fileSet>
            </fileSets>
        </module>
    </modules>
</archetype-descriptor><|MERGE_RESOLUTION|>--- conflicted
+++ resolved
@@ -1,17 +1,4 @@
 <?xml version="1.0" encoding="UTF-8"?>
-<<<<<<< HEAD
-<archetype-descriptor
-        xsi:schemaLocation="http://maven.apache.org/plugins/maven-archetype-plugin/archetype-descriptor/1.0.0 http://maven.apache.org/xsd/archetype-descriptor-1.0.0.xsd"
-        name="helloworld-microservice"
-        xmlns="http://maven.apache.org/plugins/maven-archetype-plugin/archetype-descriptor/1.0.0"
-        xmlns:xsi="http://www.w3.org/2001/XMLSchema-instance">
-    <fileSets>
-        <fileSet encoding="UTF-8">
-            <directory>.settings</directory>
-            <includes>
-                <include>**/*.prefs</include>
-            </includes>
-=======
 <archetype-descriptor xsi:schemaLocation="http://maven.apache.org/plugins/maven-archetype-plugin/archetype-descriptor/1.0.0 http://maven.apache.org/xsd/archetype-descriptor-1.0.0.xsd" name="helloworld-microservice"
     xmlns="http://maven.apache.org/plugins/maven-archetype-plugin/archetype-descriptor/1.0.0"
     xmlns:xsi="http://www.w3.org/2001/XMLSchema-instance">
@@ -50,15 +37,6 @@
           <includes>
             <include>**/*.java</include>
           </includes>
-        </fileSet>
-        <fileSet filtered="true" encoding="UTF-8">
-          <directory>src/main/resources</directory>
-          <includes>
-            <include>**/*.txt</include>
-            <include>**/*.xml</include>
-            <include>**/*.properties</include>
-          </includes>
->>>>>>> 49d1f5df
         </fileSet>
         <fileSet filtered="true" encoding="UTF-8">
             <directory></directory>
