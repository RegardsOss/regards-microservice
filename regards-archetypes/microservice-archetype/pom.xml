<?xml version="1.0" encoding="UTF-8"?>
<!--
 Copyright 2017-2020 CNES - CENTRE NATIONAL d'ETUDES SPATIALES
 
 This file is part of REGARDS.
 
 REGARDS is free software: you can redistribute it and/or modify
 it under the terms of the GNU General Public License as published by
 the Free Software Foundation, either version 3 of the License, or
 (at your option) any later version.
 
 REGARDS is distributed in the hope that it will be useful,
 but WITHOUT ANY WARRANTY; without even the implied warranty of
 MERCHANTABILITY or FITNESS FOR A PARTICULAR PURPOSE. See the
 GNU General Public License for more details.
 
 You should have received a copy of the GNU General Public License
 along with REGARDS. If not, see <http://www.gnu.org/licenses/>.
-->
<project xmlns="http://maven.apache.org/POM/4.0.0" xmlns:xsi="http://www.w3.org/2001/XMLSchema-instance"
	xsi:schemaLocation="http://maven.apache.org/POM/4.0.0 http://maven.apache.org/xsd/maven-4.0.0.xsd">
	<modelVersion>4.0.0</modelVersion>

	<groupId>fr.cnes.regards.microservices</groupId>
	<artifactId>microservice-archetype</artifactId>
<<<<<<< HEAD
	<version>1.0.1</version>
=======
>>>>>>> ccec5b21
	<packaging>maven-archetype</packaging>

	<name>microservice-archetype</name>

    <parent>
        <groupId>fr.cnes.regards</groupId>
        <artifactId>regards-parent</artifactId>
<<<<<<< HEAD
        <version>1.0.1</version>
=======
        <version>1.1.2-SNAPSHOT</version>
>>>>>>> ccec5b21
        <relativePath/>
    </parent>

	<url>https://github.com/RegardsOss/RegardsOss.github.io</url>
	<inceptionYear>2016</inceptionYear>
	<licenses>
		<license>
			<name>GNU General Public License (GNU GPL)</name>
			<url>http://www.gnu.org/licenses/gpl.html</url>
			<distribution>repo</distribution>
		</license>
	</licenses>
	<organization>
		<name>CNES</name>
		<url>https://cnes.fr/fr</url>
	</organization>
	<developers>
		<developer>
			<name>REGARDS Team</name>
			<organization>CS Systèmes d'Information</organization>
			<organizationUrl>http://www.c-s.fr</organizationUrl>
		</developer>
	</developers>

	<build>
		<extensions>
			<extension>
				<groupId>org.apache.maven.archetype</groupId>
				<artifactId>archetype-packaging</artifactId>
				<version>3.0.1</version>
			</extension>
		</extensions>

		<pluginManagement>
			<plugins>
				<plugin>
					<artifactId>maven-archetype-plugin</artifactId>
					<version>3.0.1</version>
				</plugin>
			</plugins>
		</pluginManagement>
	</build>

</project><|MERGE_RESOLUTION|>--- conflicted
+++ resolved
@@ -23,10 +23,7 @@
 
 	<groupId>fr.cnes.regards.microservices</groupId>
 	<artifactId>microservice-archetype</artifactId>
-<<<<<<< HEAD
 	<version>1.0.1</version>
-=======
->>>>>>> ccec5b21
 	<packaging>maven-archetype</packaging>
 
 	<name>microservice-archetype</name>
@@ -34,11 +31,7 @@
     <parent>
         <groupId>fr.cnes.regards</groupId>
         <artifactId>regards-parent</artifactId>
-<<<<<<< HEAD
         <version>1.0.1</version>
-=======
-        <version>1.1.2-SNAPSHOT</version>
->>>>>>> ccec5b21
         <relativePath/>
     </parent>
 
