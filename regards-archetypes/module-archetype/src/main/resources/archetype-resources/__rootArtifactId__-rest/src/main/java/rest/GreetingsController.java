--- conflicted
+++ resolved
@@ -46,11 +46,6 @@
  * @author TODO
  */
 @RestController
-<<<<<<< HEAD
-@ModuleInfo(name = "${parentArtifactId}-rest", version = "${version}", author = "REGARDS", legalOwner = "CS",
-        documentation = "http://test")
-=======
->>>>>>> 49d1f5df
 @RequestMapping("/api")
 public class GreetingsController implements IResourceController<Greeting> {
 
