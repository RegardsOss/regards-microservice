/*
 * LICENSE_PLACEHOLDER
 */
package fr.cnes.regards.security.utils.jwt;

import java.util.HashMap;
import java.util.Map;

import org.slf4j.Logger;
import org.slf4j.LoggerFactory;
import org.springframework.beans.factory.annotation.Value;
import org.springframework.security.core.context.SecurityContextHolder;
import org.springframework.stereotype.Service;

import fr.cnes.regards.security.utils.jwt.exception.InvalidJwtException;
import fr.cnes.regards.security.utils.jwt.exception.MissingClaimException;
import io.jsonwebtoken.Claims;
import io.jsonwebtoken.Jws;
import io.jsonwebtoken.Jwts;
import io.jsonwebtoken.SignatureAlgorithm;
import io.jsonwebtoken.SignatureException;
import io.jsonwebtoken.impl.TextCodec;

/**
 *
 * Utility service based on JJWT library to generate or parte a JWT based on a secret.
 *
 * @author msordi
 *
 */
@Service
public class JWTService {

    private static SignatureAlgorithm ALGO = SignatureAlgorithm.HS512;

    private static final String CLAIM_PROJECT = "project";

    private static final String CLAIM_EMAIL = "email";

    private static final String CLAIM_ROLE = "role";

    private static final String CLAIM_SUBJECT = "sub";

    private static Map<String, String> scopesTokensMap_ = new HashMap<>();

    @Value("${jwt.secret}")
    private String secret_;

    private static final Logger LOG = LoggerFactory.getLogger(JWTService.class);

    /**
     *
     * Inject an auto generated token into the curent SecurityContext
     *
     * @param pProject
     * @param pRole
     * @since 1.0-SNAPSHOT
     */
    public void injectToken(final String pProject, final String pRole) {
        String token = null;
        if (scopesTokensMap_.get(pProject) != null) {
            token = scopesTokensMap_.get(pProject);
        } else {
            token = generateToken(pProject, "", "", pRole);
        }
        final JWTAuthentication auth = new JWTAuthentication(token);
        auth.setProject(pProject);
        SecurityContextHolder.getContext().setAuthentication(auth);
    }

    /**
     * Parse JWT to retrieve full user information
     *
     * @param pAuthentication
     *            containing just JWT
     * @return Full user information
     * @throws MissingClaimException
     *             JWT claim missing
     * @throws InvalidJwtException
     *             Invalid JWT signature
     */
    public JWTAuthentication parseToken(final JWTAuthentication pAuthentication)
            throws InvalidJwtException, MissingClaimException {

        try {
            final Jws<Claims> claims = Jwts.parser().setSigningKey(TextCodec.BASE64.encode(secret_))
                    .parseClaimsJws(pAuthentication.getJwt());
            // OK, trusted JWT parsed and validated

<<<<<<< HEAD
            UserDetails user = new UserDetails();

            String project = claims.getBody().get(CLAIM_PROJECT, String.class);
            if (project == null) {
                throw new MissingClaimException(CLAIM_PROJECT);
            }
            user.setTenant(project);
=======
            final String project = claims.getBody().get(CLAIM_PROJECT, String.class);
            if (project == null) {
                throw new MissingClaimException(CLAIM_PROJECT);
            }
            pAuthentication.setProject(project);

            final UserDetails user = new UserDetails();
>>>>>>> 28808bf9

            final String email = claims.getBody().get(CLAIM_EMAIL, String.class);
            if (email == null) {
                throw new MissingClaimException(CLAIM_EMAIL);
            }
            user.setEmail(email);

            final String name = claims.getBody().getSubject();
            if (name == null) {
                throw new MissingClaimException("sub");
            }
            user.setName(name);

            pAuthentication.setUser(user);

            final String role = claims.getBody().get(CLAIM_ROLE, String.class);
            if (role == null) {
                throw new MissingClaimException(CLAIM_ROLE);
            }
            pAuthentication.setRole(role);

            pAuthentication.setAuthenticated(Boolean.TRUE);

            return pAuthentication;
        } catch (final SignatureException e) {
            final String message = "JWT signature validation failed";
            LOG.error(message, e);
            throw new InvalidJwtException(message);
        }
    }

    // FIXME : creation must be moved in another place!
    // JWT should be complete with :
    // - expiration date
    // - data access groups
    public String generateToken(final String pProject, final String pEmail, final String pName, final String pRole) {
        return Jwts.builder().setIssuer("regards").setClaims(generateClaims(pProject, pEmail, pRole, pName))
                .setSubject(pName).signWith(ALGO, TextCodec.BASE64.encode(secret_)).compact();
    }

    /**
     *
     * Method to generate REGARDS JWT Tokens CLAIMS
     *
     * @param pProject
     * @param pEmail
     * @param pRole
     * @return
     * @since 1.0-SNAPSHOT
     */
    public Map<String, Object> generateClaims(final String pProject, final String pEmail, final String pRole,
            final String pUserName) {
        final Map<String, Object> claims = new HashMap<>();
        claims.put(CLAIM_PROJECT, pProject);
        claims.put(CLAIM_EMAIL, pEmail);
        claims.put(CLAIM_ROLE, pRole);
        claims.put(CLAIM_SUBJECT, pUserName);
        return claims;
    }

    /**
     * @return the secret
     */
    public String getSecret() {
        return secret_;
    }

    /**
     * @param pSecret
     *            the secret to set
     */
    public void setSecret(final String pSecret) {
        secret_ = pSecret;
    }
}<|MERGE_RESOLUTION|>--- conflicted
+++ resolved
@@ -87,7 +87,6 @@
                     .parseClaimsJws(pAuthentication.getJwt());
             // OK, trusted JWT parsed and validated
 
-<<<<<<< HEAD
             UserDetails user = new UserDetails();
 
             String project = claims.getBody().get(CLAIM_PROJECT, String.class);
@@ -95,15 +94,6 @@
                 throw new MissingClaimException(CLAIM_PROJECT);
             }
             user.setTenant(project);
-=======
-            final String project = claims.getBody().get(CLAIM_PROJECT, String.class);
-            if (project == null) {
-                throw new MissingClaimException(CLAIM_PROJECT);
-            }
-            pAuthentication.setProject(project);
-
-            final UserDetails user = new UserDetails();
->>>>>>> 28808bf9
 
             final String email = claims.getBody().get(CLAIM_EMAIL, String.class);
             if (email == null) {
