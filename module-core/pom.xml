<?xml version="1.0" encoding="UTF-8"?>
<project xmlns="http://maven.apache.org/POM/4.0.0" xmlns:xsi="http://www.w3.org/2001/XMLSchema-instance"
	xsi:schemaLocation="http://maven.apache.org/POM/4.0.0 http://maven.apache.org/xsd/maven-4.0.0.xsd">
	<modelVersion>4.0.0</modelVersion>

	<name>module-core</name>
	<groupId>fr.cnes.regards.modules</groupId>
	<artifactId>module-core</artifactId>
	<description>Module core</description>

	<parent>
<<<<<<< HEAD
		<groupId>fr.cnes.regards.microservices</groupId>
		<artifactId>rs-microservice</artifactId>
		<version>1.2.0-SNAPSHOT</version>
=======
		<groupId>fr.cnes.regards</groupId>
		<artifactId>regards-parent</artifactId>
		<version>0.0.0-SNAPSHOT</version>
		<relativePath></relativePath>
>>>>>>> 5f4eeaa4
	</parent>

	<dependencyManagement>
		<dependencies>
			<dependency>
				<groupId>fr.cnes.regards.utils</groupId>
				<artifactId>security-utils</artifactId>
				<version>1.2-SNAPSHOT</version>
			</dependency>
		</dependencies>
	</dependencyManagement>

	<dependencies>
		<!-- Internal -->
		<dependency>
			<groupId>fr.cnes.regards.utils</groupId>
			<artifactId>security-utils</artifactId>
		</dependency>
		<dependency>
<<<<<<< HEAD
			<groupId>fr.cnes.regards.modules.project</groupId>
			<artifactId>project-client</artifactId>
			<version>1.0-SNAPSHOT</version>
=======
			<groupId>fr.cnes.regards.modules</groupId>
			<artifactId>module-jobs</artifactId>
>>>>>>> 5f4eeaa4
		</dependency>
		<!-- (De)Serialization -->
		<dependency>
			<groupId>com.fasterxml.jackson.core</groupId>
			<artifactId>jackson-databind</artifactId>
		</dependency>
		<!-- Validation -->
		<dependency>
			<groupId>org.hibernate</groupId>
			<artifactId>hibernate-validator</artifactId>
		</dependency>
		<!-- Spring -->
		<dependency>
			<groupId>org.springframework.boot</groupId>
			<artifactId>spring-boot-starter-amqp</artifactId>
		</dependency>
		<dependency>
			<groupId>org.springframework.hateoas</groupId>
			<artifactId>spring-hateoas</artifactId>
		</dependency>
		<dependency>
			<groupId>org.springframework.cloud</groupId>
			<artifactId>spring-cloud-starter-eureka</artifactId>
			<version>1.2.0.RELEASE</version>
		</dependency>
		<!-- Tests -->
		<dependency>
			<groupId>org.springframework.boot</groupId>
			<artifactId>spring-boot-starter-test</artifactId>
			<scope>test</scope>
		</dependency>
		<dependency>
			<groupId>org.springframework.security</groupId>
			<artifactId>spring-security-test</artifactId>
			<scope>test</scope>
		</dependency>
	</dependencies>

<<<<<<< HEAD
	<build>
		<plugins>
			<plugin>
				<groupId>org.apache.maven.plugins</groupId>
				<artifactId>maven-compiler-plugin</artifactId>
				<configuration>
					<source>1.8</source>
					<target>1.8</target>
				</configuration>
			</plugin>
			<plugin>
				<groupId>org.apache.maven.plugins</groupId>
				<artifactId>maven-failsafe-plugin</artifactId>
				<executions>
					<execution>
						<goals>
							<goal>integration-test</goal>
							<goal>verify</goal>
						</goals>
					</execution>
				</executions>
			</plugin>
		</plugins>
	</build>

=======
>>>>>>> 5f4eeaa4
</project><|MERGE_RESOLUTION|>--- conflicted
+++ resolved
@@ -6,30 +6,15 @@
 	<name>module-core</name>
 	<groupId>fr.cnes.regards.modules</groupId>
 	<artifactId>module-core</artifactId>
+	<version>1.1-SNAPSHOT</version>
 	<description>Module core</description>
 
 	<parent>
-<<<<<<< HEAD
-		<groupId>fr.cnes.regards.microservices</groupId>
-		<artifactId>rs-microservice</artifactId>
-		<version>1.2.0-SNAPSHOT</version>
-=======
 		<groupId>fr.cnes.regards</groupId>
 		<artifactId>regards-parent</artifactId>
-		<version>0.0.0-SNAPSHOT</version>
+		<version>0.0.1-SNAPSHOT</version>
 		<relativePath></relativePath>
->>>>>>> 5f4eeaa4
 	</parent>
-
-	<dependencyManagement>
-		<dependencies>
-			<dependency>
-				<groupId>fr.cnes.regards.utils</groupId>
-				<artifactId>security-utils</artifactId>
-				<version>1.2-SNAPSHOT</version>
-			</dependency>
-		</dependencies>
-	</dependencyManagement>
 
 	<dependencies>
 		<!-- Internal -->
@@ -38,14 +23,12 @@
 			<artifactId>security-utils</artifactId>
 		</dependency>
 		<dependency>
-<<<<<<< HEAD
 			<groupId>fr.cnes.regards.modules.project</groupId>
 			<artifactId>project-client</artifactId>
-			<version>1.0-SNAPSHOT</version>
-=======
+		</dependency>
+		<dependency>
 			<groupId>fr.cnes.regards.modules</groupId>
 			<artifactId>module-jobs</artifactId>
->>>>>>> 5f4eeaa4
 		</dependency>
 		<!-- (De)Serialization -->
 		<dependency>
@@ -69,7 +52,6 @@
 		<dependency>
 			<groupId>org.springframework.cloud</groupId>
 			<artifactId>spring-cloud-starter-eureka</artifactId>
-			<version>1.2.0.RELEASE</version>
 		</dependency>
 		<!-- Tests -->
 		<dependency>
@@ -84,32 +66,4 @@
 		</dependency>
 	</dependencies>
 
-<<<<<<< HEAD
-	<build>
-		<plugins>
-			<plugin>
-				<groupId>org.apache.maven.plugins</groupId>
-				<artifactId>maven-compiler-plugin</artifactId>
-				<configuration>
-					<source>1.8</source>
-					<target>1.8</target>
-				</configuration>
-			</plugin>
-			<plugin>
-				<groupId>org.apache.maven.plugins</groupId>
-				<artifactId>maven-failsafe-plugin</artifactId>
-				<executions>
-					<execution>
-						<goals>
-							<goal>integration-test</goal>
-							<goal>verify</goal>
-						</goals>
-					</execution>
-				</executions>
-			</plugin>
-		</plugins>
-	</build>
-
-=======
->>>>>>> 5f4eeaa4
 </project>