<<<<<<< HEAD
    ***Code:**{{statusCode}}{{statusReason}}
=======
#### Request

* **Code:** {{statusCode}} {{statusReason}}
>>>>>>> c54a99d8

        **Headers:**

    {{#headers}}
        `{{name}}:{{value}}`
    {{/headers}}

        **Content:**

    {{#responseBody}}
        ```json
    {{responseBody}}
        ```
    {{/responseBody}}
    {{^responseBody}}
        None
    {{/responseBody}}<|MERGE_RESOLUTION|>--- conflicted
+++ resolved
@@ -1,10 +1,6 @@
-<<<<<<< HEAD
-    ***Code:**{{statusCode}}{{statusReason}}
-=======
 #### Request
 
 * **Code:** {{statusCode}} {{statusReason}}
->>>>>>> c54a99d8
 
         **Headers:**
 
