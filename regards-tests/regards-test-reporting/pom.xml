<?xml version="1.0" encoding="UTF-8"?>
<!-- Copyright 2017-2019 CNES - CENTRE NATIONAL d'ETUDES SPATIALES This file is 
	part of REGARDS. REGARDS is free software: you can redistribute it and/or 
	modify it under the terms of the GNU General Public License as published 
	by the Free Software Foundation, either version 3 of the License, or (at 
	your option) any later version. REGARDS is distributed in the hope that it 
	will be useful, but WITHOUT ANY WARRANTY; without even the implied warranty 
	of MERCHANTABILITY or FITNESS FOR A PARTICULAR PURPOSE. See the GNU General 
	Public License for more details. You should have received a copy of the GNU 
	General Public License along with REGARDS. If not, see <http://www.gnu.org/licenses/>. -->
<project
        xsi:schemaLocation="http://maven.apache.org/POM/4.0.0 http://maven.apache.org/xsd/maven-4.0.0.xsd"
        xmlns="http://maven.apache.org/POM/4.0.0" xmlns:xsi="http://www.w3.org/2001/XMLSchema-instance">
    <modelVersion>4.0.0</modelVersion>

    <groupId>fr.cnes.regards.framework.test</groupId>
    <artifactId>regards-test-reporting</artifactId>
<<<<<<< HEAD
    <version>0.5.0-SNAPSHOT</version>
=======
    <version>0.4.1</version>
>>>>>>> 2475528f

    <parent>
        <groupId>fr.cnes.regards</groupId>
        <artifactId>regards-parent</artifactId>
<<<<<<< HEAD
        <version>0.5.0-SNAPSHOT</version>
=======
        <version>0.4.1</version>
>>>>>>> 2475528f
        <relativePath/>
    </parent>

    <url>https://github.com/RegardsOss/RegardsOss.github.io</url>
    <inceptionYear>2016</inceptionYear>
    <licenses>
        <license>
            <name>GNU General Public License (GNU GPL)</name>
            <url>http://www.gnu.org/licenses/gpl.html</url>
            <distribution>repo</distribution>
        </license>
    </licenses>
    <organization>
        <name>CNES</name>
        <url>https://cnes.fr/fr</url>
    </organization>
    <developers>
        <developer>
            <name>REGARDS Team</name>
            <organization>CS Systèmes d'Information</organization>
            <organizationUrl>http://www.c-s.fr</organizationUrl>
        </developer>
    </developers>

    <dependencies>
        <!-- Build excel reports -->
        <dependency>
            <groupId>org.apache.poi</groupId>
            <artifactId>poi-ooxml</artifactId>
        </dependency>
        <!-- Tests -->
        <dependency>
            <groupId>junit</groupId>
            <artifactId>junit</artifactId>
        </dependency>
    </dependencies>

</project><|MERGE_RESOLUTION|>--- conflicted
+++ resolved
@@ -15,20 +15,12 @@
 
     <groupId>fr.cnes.regards.framework.test</groupId>
     <artifactId>regards-test-reporting</artifactId>
-<<<<<<< HEAD
     <version>0.5.0-SNAPSHOT</version>
-=======
-    <version>0.4.1</version>
->>>>>>> 2475528f
 
     <parent>
         <groupId>fr.cnes.regards</groupId>
         <artifactId>regards-parent</artifactId>
-<<<<<<< HEAD
         <version>0.5.0-SNAPSHOT</version>
-=======
-        <version>0.4.1</version>
->>>>>>> 2475528f
         <relativePath/>
     </parent>
 
