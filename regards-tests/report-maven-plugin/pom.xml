<?xml version="1.0" encoding="UTF-8"?>
<!--
 Copyright 2017-2020 CNES - CENTRE NATIONAL d'ETUDES SPATIALES
 
 This file is part of REGARDS.
 
 REGARDS is free software: you can redistribute it and/or modify
 it under the terms of the GNU General Public License as published by
 the Free Software Foundation, either version 3 of the License, or
 (at your option) any later version.
 
 REGARDS is distributed in the hope that it will be useful,
 but WITHOUT ANY WARRANTY; without even the implied warranty of
 MERCHANTABILITY or FITNESS FOR A PARTICULAR PURPOSE. See the
 GNU General Public License for more details.
 
 You should have received a copy of the GNU General Public License
 along with REGARDS. If not, see <http://www.gnu.org/licenses/>.
-->
<project xmlns="http://maven.apache.org/POM/4.0.0"
	xmlns:xsi="http://www.w3.org/2001/XMLSchema-instance"
	xsi:schemaLocation="http://maven.apache.org/POM/4.0.0 http://maven.apache.org/xsd/maven-4.0.0.xsd">
	<modelVersion>4.0.0</modelVersion>

	<artifactId>report-maven-plugin</artifactId>
	<groupId>fr.cnes.regards.microservices</groupId>
	<packaging>maven-plugin</packaging>
	<description>Maven plugin to aggregate all requirement reports</description>

<<<<<<< HEAD
    <parent>
        <groupId>fr.cnes.regards</groupId>
        <artifactId>regards-parent</artifactId>
        <version>1.0.1</version>
        <relativePath/>
    </parent>
=======
	<parent>
		<groupId>fr.cnes.regards</groupId>
		<artifactId>regards-parent</artifactId>
		<version>1.1.2-SNAPSHOT</version>
		<relativePath />
	</parent>
>>>>>>> ccec5b21

	<url>https://github.com/RegardsOss/RegardsOss.github.io</url>
	<inceptionYear>2016</inceptionYear>
	<licenses>
		<license>
			<name>GNU General Public License (GNU GPL)</name>
			<url>http://www.gnu.org/licenses/gpl.html</url>
			<distribution>repo</distribution>
		</license>
	</licenses>
	<organization>
		<name>CNES</name>
		<url>https://cnes.fr/fr</url>
	</organization>
	<developers>
		<developer>
			<name>REGARDS Team</name>
			<organization>CS Systèmes d'Information</organization>
			<organizationUrl>http://www.c-s.fr</organizationUrl>
		</developer>
	</developers>

	<dependencies>
		<dependency>
			<groupId>org.apache.maven</groupId>
			<artifactId>maven-plugin-api</artifactId>
		</dependency>
		<!-- Dependencies to annotations -->
		<dependency>
			<groupId>org.apache.maven.plugin-tools</groupId>
			<artifactId>maven-plugin-annotations</artifactId>
			<scope>provided</scope>
		</dependency>
		<!-- Build excel reports -->
		<dependency>
			<groupId>fr.cnes.regards.framework.test</groupId>
			<artifactId>regards-test-reporting</artifactId>
		</dependency>
	</dependencies>

<<<<<<< HEAD
    <build>
        <plugins>
            <plugin>
                <groupId>fr.cnes.regards.microservices</groupId>
                <artifactId>report-maven-plugin</artifactId>
            </plugin>
            <plugin>
                <groupId>org.apache.maven.plugins</groupId>
                <artifactId>maven-plugin-plugin</artifactId>
            </plugin>
        </plugins>
        <pluginManagement>
            <plugins>
                <!--This plugin's configuration is used to store Eclipse m2e settings
                    only. It has no influence on the Maven build itself. -->
                <plugin>
                    <groupId>org.eclipse.m2e</groupId>
                    <artifactId>lifecycle-mapping</artifactId>
                    <version>1.0.1</version>
                    <configuration>
                        <lifecycleMappingMetadata>
                            <pluginExecutions>
                                <pluginExecution>
                                    <pluginExecutionFilter>
                                        <groupId>
                                            org.apache.maven.plugins
                                        </groupId>
                                        <artifactId>
                                            maven-plugin-plugin
                                        </artifactId>
                                        <versionRange>
                                            [3.5,)
                                        </versionRange>
                                        <goals>
                                            <goal>descriptor</goal>
                                        </goals>
                                    </pluginExecutionFilter>
                                    <action>
                                        <ignore></ignore>
                                    </action>
                                </pluginExecution>
                            </pluginExecutions>
                        </lifecycleMappingMetadata>
                    </configuration>
                </plugin>
            </plugins>
        </pluginManagement>
    </build>
    <groupId>fr.cnes.regards.microservices</groupId>
    <version>1.0.1</version>
=======
	<build>
		<plugins>
			<plugin>
				<groupId>fr.cnes.regards.microservices</groupId>
				<artifactId>report-maven-plugin</artifactId>
			</plugin>
			<plugin>
				<groupId>org.apache.maven.plugins</groupId>
				<artifactId>maven-plugin-plugin</artifactId>
			</plugin>
		</plugins>
		<pluginManagement>
			<plugins>
				<!--This plugin's configuration is used to store Eclipse m2e settings 
					only. It has no influence on the Maven build itself. -->
				<plugin>
					<groupId>org.eclipse.m2e</groupId>
					<artifactId>lifecycle-mapping</artifactId>
					<version>1.0.0</version>
					<configuration>
						<lifecycleMappingMetadata>
							<pluginExecutions>
								<pluginExecution>
									<pluginExecutionFilter>
										<groupId>
											org.apache.maven.plugins
										</groupId>
										<artifactId>
											maven-plugin-plugin
										</artifactId>
										<versionRange>
											[3.5,)
										</versionRange>
										<goals>
											<goal>descriptor</goal>
										</goals>
									</pluginExecutionFilter>
									<action>
										<ignore></ignore>
									</action>
								</pluginExecution>
							</pluginExecutions>
						</lifecycleMappingMetadata>
					</configuration>
				</plugin>
			</plugins>
		</pluginManagement>
	</build>
>>>>>>> ccec5b21
</project><|MERGE_RESOLUTION|>--- conflicted
+++ resolved
@@ -27,21 +27,12 @@
 	<packaging>maven-plugin</packaging>
 	<description>Maven plugin to aggregate all requirement reports</description>
 
-<<<<<<< HEAD
     <parent>
         <groupId>fr.cnes.regards</groupId>
         <artifactId>regards-parent</artifactId>
         <version>1.0.1</version>
         <relativePath/>
     </parent>
-=======
-	<parent>
-		<groupId>fr.cnes.regards</groupId>
-		<artifactId>regards-parent</artifactId>
-		<version>1.1.2-SNAPSHOT</version>
-		<relativePath />
-	</parent>
->>>>>>> ccec5b21
 
 	<url>https://github.com/RegardsOss/RegardsOss.github.io</url>
 	<inceptionYear>2016</inceptionYear>
@@ -82,7 +73,6 @@
 		</dependency>
 	</dependencies>
 
-<<<<<<< HEAD
     <build>
         <plugins>
             <plugin>
@@ -133,54 +123,4 @@
     </build>
     <groupId>fr.cnes.regards.microservices</groupId>
     <version>1.0.1</version>
-=======
-	<build>
-		<plugins>
-			<plugin>
-				<groupId>fr.cnes.regards.microservices</groupId>
-				<artifactId>report-maven-plugin</artifactId>
-			</plugin>
-			<plugin>
-				<groupId>org.apache.maven.plugins</groupId>
-				<artifactId>maven-plugin-plugin</artifactId>
-			</plugin>
-		</plugins>
-		<pluginManagement>
-			<plugins>
-				<!--This plugin's configuration is used to store Eclipse m2e settings 
-					only. It has no influence on the Maven build itself. -->
-				<plugin>
-					<groupId>org.eclipse.m2e</groupId>
-					<artifactId>lifecycle-mapping</artifactId>
-					<version>1.0.0</version>
-					<configuration>
-						<lifecycleMappingMetadata>
-							<pluginExecutions>
-								<pluginExecution>
-									<pluginExecutionFilter>
-										<groupId>
-											org.apache.maven.plugins
-										</groupId>
-										<artifactId>
-											maven-plugin-plugin
-										</artifactId>
-										<versionRange>
-											[3.5,)
-										</versionRange>
-										<goals>
-											<goal>descriptor</goal>
-										</goals>
-									</pluginExecutionFilter>
-									<action>
-										<ignore></ignore>
-									</action>
-								</pluginExecution>
-							</pluginExecutions>
-						</lifecycleMappingMetadata>
-					</configuration>
-				</plugin>
-			</plugins>
-		</pluginManagement>
-	</build>
->>>>>>> ccec5b21
 </project>