--- conflicted
+++ resolved
@@ -16,21 +16,12 @@
     <packaging>maven-plugin</packaging>
     <description>Maven plugin to aggregate all requirement reports</description>
 
-<<<<<<< HEAD
-    <parent>
-        <groupId>fr.cnes.regards</groupId>
-        <artifactId>regards-parent</artifactId>
-        <version>1.0.1</version>
-        <relativePath/>
-    </parent>
-=======
 	<parent>
 		<groupId>fr.cnes.regards</groupId>
 		<artifactId>regards-parent</artifactId>
 		<version>1.2.1</version>
 		<relativePath />
 	</parent>
->>>>>>> 6bc864bf
 
     <url>https://github.com/RegardsOss/RegardsOss.github.io</url>
     <inceptionYear>2016</inceptionYear>
