<?xml version="1.0" encoding="UTF-8"?>
<!--
 Copyright 2017-2020 CNES - CENTRE NATIONAL d'ETUDES SPATIALES
 
 This file is part of REGARDS.
 
 REGARDS is free software: you can redistribute it and/or modify
 it under the terms of the GNU General Public License as published by
 the Free Software Foundation, either version 3 of the License, or
 (at your option) any later version.
 
 REGARDS is distributed in the hope that it will be useful,
 but WITHOUT ANY WARRANTY; without even the implied warranty of
 MERCHANTABILITY or FITNESS FOR A PARTICULAR PURPOSE. See the
 GNU General Public License for more details.
 
 You should have received a copy of the GNU General Public License
 along with REGARDS. If not, see <http://www.gnu.org/licenses/>.
-->
<project
        xsi:schemaLocation="http://maven.apache.org/POM/4.0.0 http://maven.apache.org/xsd/maven-4.0.0.xsd"
        xmlns="http://maven.apache.org/POM/4.0.0" xmlns:xsi="http://www.w3.org/2001/XMLSchema-instance">
    <modelVersion>4.0.0</modelVersion>

    <groupId>fr.cnes.regards.framework.test</groupId>
    <artifactId>regards-test-aggregation</artifactId>
<<<<<<< HEAD
    <version>1.0.1</version>

    <parent>
        <groupId>fr.cnes.regards</groupId>
        <artifactId>regards-parent</artifactId>
        <version>1.0.1</version>
=======
    <parent>
        <groupId>fr.cnes.regards</groupId>
        <artifactId>regards-parent</artifactId>
        <version>1.1.2-SNAPSHOT</version>
>>>>>>> ccec5b21
        <relativePath/>
    </parent>

    <url>https://github.com/RegardsOss/RegardsOss.github.io</url>
    <inceptionYear>2016</inceptionYear>
    <licenses>
        <license>
            <name>GNU General Public License (GNU GPL)</name>
            <url>http://www.gnu.org/licenses/gpl.html</url>
            <distribution>repo</distribution>
        </license>
    </licenses>
    <organization>
        <name>CNES</name>
        <url>https://cnes.fr/fr</url>
    </organization>
    <developers>
        <developer>
            <name>REGARDS Team</name>
            <organization>CS Systèmes d'Information</organization>
            <organizationUrl>http://www.c-s.fr</organizationUrl>
        </developer>
    </developers>

    <dependencies>
        <!-- Analyze, aggregate and generate reports -->
        <dependency>
            <groupId>fr.cnes.regards.framework.test</groupId>
            <artifactId>regards-test-reporting</artifactId>
        </dependency>
    </dependencies>

    <build>
        <plugins>
            <plugin>
                <groupId>org.apache.maven.plugins</groupId>
                <artifactId>maven-assembly-plugin</artifactId>
                <executions>
                    <execution>
                        <phase>package</phase>
                        <goals>
                            <goal>single</goal>
                        </goals>
                        <configuration>
                            <archive>
                                <manifest>
                                    <mainClass>
                                        fr.cnes.regards.framework.test.aggregate.Aggregate
                                    </mainClass>
                                </manifest>
                            </archive>
                            <descriptorRefs>
                                <descriptorRef>jar-with-dependencies</descriptorRef>
                            </descriptorRefs>
                        </configuration>
                    </execution>
                </executions>
            </plugin>
        </plugins>
    </build>

</project><|MERGE_RESOLUTION|>--- conflicted
+++ resolved
@@ -24,19 +24,12 @@
 
     <groupId>fr.cnes.regards.framework.test</groupId>
     <artifactId>regards-test-aggregation</artifactId>
-<<<<<<< HEAD
     <version>1.0.1</version>
 
     <parent>
         <groupId>fr.cnes.regards</groupId>
         <artifactId>regards-parent</artifactId>
         <version>1.0.1</version>
-=======
-    <parent>
-        <groupId>fr.cnes.regards</groupId>
-        <artifactId>regards-parent</artifactId>
-        <version>1.1.2-SNAPSHOT</version>
->>>>>>> ccec5b21
         <relativePath/>
     </parent>
 
