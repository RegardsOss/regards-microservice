--- conflicted
+++ resolved
@@ -17,11 +17,7 @@
     <parent>
         <groupId>fr.cnes.regards</groupId>
         <artifactId>regards-parent</artifactId>
-<<<<<<< HEAD
         <version>0.5.0-SNAPSHOT</version>
-=======
-        <version>0.4.1</version>
->>>>>>> 2475528f
         <relativePath/>
     </parent>
 
