<?xml version="1.0" encoding="UTF-8"?>
<!-- Copyright 2017-2020 CNES - CENTRE NATIONAL d'ETUDES SPATIALES This file is 
	part of REGARDS. REGARDS is free software: you can redistribute it and/or 
	modify it under the terms of the GNU General Public License as published 
	by the Free Software Foundation, either version 3 of the License, or (at 
	your option) any later version. REGARDS is distributed in the hope that it 
	will be useful, but WITHOUT ANY WARRANTY; without even the implied warranty 
	of MERCHANTABILITY or FITNESS FOR A PARTICULAR PURPOSE. See the GNU General 
	Public License for more details. You should have received a copy of the GNU 
	General Public License along with REGARDS. If not, see <http://www.gnu.org/licenses/>. -->
<project xmlns="http://maven.apache.org/POM/4.0.0" xmlns:xsi="http://www.w3.org/2001/XMLSchema-instance"
         xsi:schemaLocation="http://maven.apache.org/POM/4.0.0 http://maven.apache.org/xsd/maven-4.0.0.xsd">
    <modelVersion>4.0.0</modelVersion>

    <groupId>fr.cnes.regards.framework.test</groupId>
    <artifactId>regards-tests</artifactId>
    <version>1.0.1</version>
    <description>REGARDS tests</description>
    <packaging>pom</packaging>

    <parent>
        <groupId>fr.cnes.regards</groupId>
        <artifactId>regards-aggregator-parent</artifactId>
<<<<<<< HEAD
        <version>1.0.1</version>
=======
        <version>1.2.1</version>
>>>>>>> 6bc864bf
        <relativePath/>
    </parent>

    <url>https://github.com/RegardsOss/RegardsOss.github.io</url>
    <inceptionYear>2016</inceptionYear>
    <licenses>
        <license>
            <name>GNU General Public License (GNU GPL)</name>
            <url>http://www.gnu.org/licenses/gpl.html</url>
            <distribution>repo</distribution>
        </license>
    </licenses>
    <organization>
        <name>CNES</name>
        <url>https://cnes.fr/fr</url>
    </organization>
    <developers>
        <developer>
            <name>REGARDS Team</name>
            <organization>CS Systèmes d'Information</organization>
            <organizationUrl>http://www.c-s.fr</organizationUrl>
        </developer>
    </developers>

    <modules>
        <module>regards-test</module>
        <module>regards-test-reporting</module>
        <module>report-maven-plugin</module>
        <module>regards-integration-test</module>
        <module>regards-test-aggregation</module>
    </modules>
</project>
	<|MERGE_RESOLUTION|>--- conflicted
+++ resolved
@@ -21,11 +21,7 @@
     <parent>
         <groupId>fr.cnes.regards</groupId>
         <artifactId>regards-aggregator-parent</artifactId>
-<<<<<<< HEAD
-        <version>1.0.1</version>
-=======
         <version>1.2.1</version>
->>>>>>> 6bc864bf
         <relativePath/>
     </parent>
 
