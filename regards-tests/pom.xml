--- conflicted
+++ resolved
@@ -23,21 +23,14 @@
 
     <groupId>fr.cnes.regards.framework.test</groupId>
     <artifactId>regards-tests</artifactId>
-<<<<<<< HEAD
     <version>1.0.1</version>
-=======
->>>>>>> ccec5b21
     <description>REGARDS tests</description>
     <packaging>pom</packaging>
 
     <parent>
         <groupId>fr.cnes.regards</groupId>
         <artifactId>regards-aggregator-parent</artifactId>
-<<<<<<< HEAD
         <version>1.0.1</version>
-=======
-        <version>1.1.2-SNAPSHOT</version>
->>>>>>> ccec5b21
         <relativePath/>
     </parent>
 
