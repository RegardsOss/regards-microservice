/*
 * LICENSE_PLACEHOLDER
 */

package fr.cnes.regards.modules.plugins.domain;

import java.util.List;

/**
 * Class Plugin
 *
 * Plugin meta-data representation
 *
 * @author cmertz
 */
public class PluginMetaData {
<<<<<<< HEAD

    /**
     * Internal identifier
     */
//    @Id
//    @GeneratedValue
//    private Long id;
=======
>>>>>>> e52d3c2c

    /**
     * The plugin identifier
     */
    private String pluginId;

    /**
     * The plugin class
     */
    private Class<?> pluginClass;

    /**
     * The author of the plugin
     */
    private String author;

    /**
     * The version of the plugin
     */
    private String version;

    /**
     * The description of the plugin
     */
    private String description;

    /**
     * The parameters of the plugin
     */
    private List<String> parameters;

<<<<<<< HEAD
//    public Long getId() {
//        return this.id;
//    }
//
//    public void setId(Long pId) {
//        this.id = pId;
//    }

=======
>>>>>>> e52d3c2c
    public String getPluginId() {
        return this.pluginId;
    }

    public void setPluginId(String pPluginId) {
        this.pluginId = pPluginId;
    }

    public Class<?> getPluginClass() {
        return this.pluginClass;
    }

    public void setClass(Class<?> pPluginClass) {
        this.pluginClass = pPluginClass;
    }

    public String getAuthor() {
        return this.author;
    }

    public void setAuthor(String pAuthor) {
        this.author = pAuthor;
    }

    public String getVersion() {
        return this.version;
    }

    public void setVersion(String pVersion) {
        this.version = pVersion;
    }

    public String getDescription() {
        return this.description;
    }

    public void setDescription(String pDescription) {
        this.description = pDescription;
    }

    public List<String> getParameters() {
        return this.parameters;
    }

    public void setParameters(List<String> pParameters) {
        this.parameters = pParameters;
    }
}<|MERGE_RESOLUTION|>--- conflicted
+++ resolved
@@ -7,23 +7,11 @@
 import java.util.List;
 
 /**
- * Class Plugin
- *
  * Plugin meta-data representation
  *
  * @author cmertz
  */
 public class PluginMetaData {
-<<<<<<< HEAD
-
-    /**
-     * Internal identifier
-     */
-//    @Id
-//    @GeneratedValue
-//    private Long id;
-=======
->>>>>>> e52d3c2c
 
     /**
      * The plugin identifier
@@ -55,17 +43,6 @@
      */
     private List<String> parameters;
 
-<<<<<<< HEAD
-//    public Long getId() {
-//        return this.id;
-//    }
-//
-//    public void setId(Long pId) {
-//        this.id = pId;
-//    }
-
-=======
->>>>>>> e52d3c2c
     public String getPluginId() {
         return this.pluginId;
     }
