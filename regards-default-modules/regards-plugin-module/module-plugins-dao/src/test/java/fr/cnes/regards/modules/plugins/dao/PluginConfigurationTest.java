--- conflicted
+++ resolved
@@ -57,65 +57,32 @@
     /**
      * Unit test of creation {@link PluginConfiguration}
      */
+    @DirtiesContext
     @Test
     public void createPluginConfiguration() {
         try {
             jwtService.injectToken(PROJECT, USERROLE);
 
-            Assert.assertEquals(0, pluginConfigurationRepository.count());
-            final PluginConfiguration jpaConf = pluginConfigurationRepository.save(getPluginConfiguration());
+            deleteAllFromRepository();
+
+            final PluginConfiguration jpaConf = pluginConfigurationRepository
+                    .save(getPluginConfigurationWithParameters());
             Assert.assertEquals(1, pluginConfigurationRepository.count());
 
-            Assert.assertEquals(getPluginConfiguration().getLabel(), jpaConf.getLabel());
-            Assert.assertEquals(getPluginConfiguration().getVersion(), jpaConf.getVersion());
-            Assert.assertEquals(getPluginConfiguration().getPluginId(), jpaConf.getPluginId());
-
-            pluginConfigurationRepository.deleteAll();
-<<<<<<< HEAD
-            pluginParameterRepository.deleteAll();
-            
-        } catch (InvalidJwtException | MissingClaimException e) {
-            Assert.fail(INVALID_JWT);
-        }
-    }
-    
-    private void deleteAllFromRepository() {
-        pluginConfigurationRepository.deleteAll();
-        pluginParameterRepository.deleteAll();
-    }
-
-    /**
-     * Unit test of creation {@link PluginConfiguration}
-     */
-    @Test
-    public void createPluginConfigurationWithParameters() {
-        try {
-            jwtService.injectToken(PROJECT, USERROLE);
-            
-            deleteAllFromRepository();
-
-            // save 2 plugins parameters
-            pluginParameterRepository.save(PARAMETER1);
-            Assert.assertEquals(1, pluginParameterRepository.count());
-
-            PARAMETER2.getDynamicsValues().forEach(d -> pluginDynamicValueRepository.save(d));
-            pluginParameterRepository.save(PARAMETER2);
-            Assert.assertEquals(2, pluginParameterRepository.count());
-
-            // save a plugin configuration
-            final PluginConfiguration aPluginConf = pluginConfigurationRepository.save(getPluginConfiguration());
-
-            // add parameters to the plugin configuration
-            aPluginConf.setParameters(Arrays.asList(PARAMETER1, PARAMETER2));
-
-            // save the plugin configuration
-            pluginConfigurationRepository.save(aPluginConf);
-
-            Assert.assertEquals(1, pluginConfigurationRepository.count());
-
-            deleteAllFromRepository();
-
-        } catch (InvalidJwtException | MissingClaimException e) {
+            Assert.assertEquals(getPluginConfigurationWithParameters().getLabel(), jpaConf.getLabel());
+            Assert.assertEquals(getPluginConfigurationWithParameters().getVersion(), jpaConf.getVersion());
+            Assert.assertEquals(getPluginConfigurationWithParameters().getPluginId(), jpaConf.getPluginId());
+            Assert.assertEquals(getPluginConfigurationWithParameters().getIsActive(), jpaConf.getIsActive());
+            Assert.assertEquals(getPluginConfigurationWithParameters().getPluginClassName(),
+                                jpaConf.getPluginClassName());
+            Assert.assertEquals(getPluginConfigurationWithParameters().getParameters().size(),
+                                pluginParameterRepository.count());
+            Assert.assertEquals(getPluginConfigurationWithParameters().getPriorityOrder(), jpaConf.getPriorityOrder());
+            getPluginConfigurationWithParameters().getParameters()
+                    .forEach(p -> Assert
+                            .assertEquals(getPluginConfigurationWithParameters().getParameterConfiguration(p.getName()),
+                                          jpaConf.getParameterConfiguration(p.getName())));
+        } catch (JwtException e) {
             Assert.fail(INVALID_JWT);
         }
     }
@@ -123,83 +90,87 @@
     /**
      * Unit test of creation {@link PluginConfiguration}
      */
+    @DirtiesContext
+    @Test
+    public void createAndFindPluginConfigurationWithParameters() {
+        try {
+            jwtService.injectToken(PROJECT, USERROLE);
+
+            deleteAllFromRepository();
+
+            // save a plugin configuration
+            final PluginConfiguration aPluginConf = pluginConfigurationRepository
+                    .save(getPluginConfigurationWithParameters());
+            Assert.assertEquals(getPluginConfigurationWithParameters().getParameters().size(),
+                                pluginParameterRepository.count());
+            Assert.assertEquals(1, pluginConfigurationRepository.count());
+
+            // find it
+            final PluginConfiguration jpaConf = pluginConfigurationRepository.findOne(aPluginConf.getId());
+
+            // compare the initial conf with the results of the search
+            Assert.assertEquals(aPluginConf.getLabel(), jpaConf.getLabel());
+            Assert.assertEquals(aPluginConf.getVersion(), jpaConf.getVersion());
+            Assert.assertEquals(aPluginConf.getPluginId(), jpaConf.getPluginId());
+            Assert.assertEquals(aPluginConf.getIsActive(), jpaConf.getIsActive());
+            Assert.assertEquals(aPluginConf.getPluginClassName(), jpaConf.getPluginClassName());
+            Assert.assertEquals(aPluginConf.getParameters().size(), pluginParameterRepository.count());
+            Assert.assertEquals(aPluginConf.getPriorityOrder(), jpaConf.getPriorityOrder());
+            aPluginConf.getParameters()
+                    .forEach(p -> Assert.assertEquals(aPluginConf.getParameterConfiguration(p.getName()),
+                                                      jpaConf.getParameterConfiguration(p.getName())));
+        } catch (JwtException e) {
+            Assert.fail(INVALID_JWT);
+        }
+    }
+
+    /**
+     * Unit test of creation {@link PluginConfiguration}
+     */
+    @DirtiesContext
     @Test
     public void updatePluginConfigurationWithParameters() {
         try {
             jwtService.injectToken(PROJECT, USERROLE);
-            
+
             deleteAllFromRepository();
 
-            // save 2 plugins parameters
-            pluginParameterRepository.save(PARAMETER1);
+            // save a plugin configuration
+            final PluginConfiguration aPluginConf = pluginConfigurationRepository
+                    .save(getPluginConfigurationWithParameters());
 
-            PARAMETER2.getDynamicsValues().forEach(d -> pluginDynamicValueRepository.save(d));
-            pluginParameterRepository.save(PARAMETER2);
-
-            Assert.assertEquals(2, pluginParameterRepository.count());
-
-            // save a plugin configuration
-            final PluginConfiguration jpaConf = pluginConfigurationRepository.save(getPluginConfiguration());
-
-            // add parameters to the plugin configuration
-            jpaConf.setParameters(Arrays.asList(PARAMETER1, PARAMETER2));
+            // set two new parameters to the plugin configuration
+            aPluginConf.setParameters(Arrays.asList(PARAMETER1, PARAMETER2));
 
             // update the plugin configuration
-            pluginConfigurationRepository.save(jpaConf);
+            final PluginConfiguration jpaConf = pluginConfigurationRepository.save(aPluginConf);
 
             Assert.assertEquals(1, pluginConfigurationRepository.count());
 
-            deleteAllFromRepository();
-            
-        } catch (InvalidJwtException | MissingClaimException e) {
+            // compare the initial conf with the results of the search
+            Assert.assertEquals(aPluginConf.getLabel(), jpaConf.getLabel());
+            Assert.assertEquals(aPluginConf.getVersion(), jpaConf.getVersion());
+            Assert.assertEquals(aPluginConf.getPluginId(), jpaConf.getPluginId());
+            Assert.assertEquals(aPluginConf.getIsActive(), jpaConf.getIsActive());
+            Assert.assertEquals(aPluginConf.getPluginClassName(), jpaConf.getPluginClassName());
+            Assert.assertEquals(aPluginConf.getPriorityOrder(), jpaConf.getPriorityOrder());
+            aPluginConf.getParameters()
+                    .forEach(p -> Assert.assertEquals(aPluginConf.getParameterConfiguration(p.getName()),
+                                                      jpaConf.getParameterConfiguration(p.getName())));
+
+            INTERFACEPARAMETERS.forEach(p -> pluginParameterRepository.delete(p));
+            Assert.assertEquals(aPluginConf.getParameters().size(), pluginParameterRepository.count());
+
+        } catch (JwtException e) {
             Assert.fail(INVALID_JWT);
-=======
-            Assert.assertEquals(0, pluginConfigurationRepository.count());
-        } catch (JwtException e) {
-            Assert.fail("Invalid JWT");
->>>>>>> 1e98da1d
         }
     }
 
-    // /**
-    // * Unit test for the update of a {@link PluginParameter}
-    // */
-    // @Test
-    // public void updatePluginParameter() {
-    // jwtService.injectToken(PluginDaoTestDataUtility.PROJECT, USERROLE);
-    //
-    // pluginParameterRepository.save(PARAMETER1);
-    // final PluginParameter paramJpa = pluginParameterRepository.save(PARAMETER2);
-    // Assert.assertEquals(paramJpa.getName(), PARAMETER2.getName());
-    // Assert.assertEquals(2, pluginParameterRepository.count());
-    //
-    // pluginParameterRepository.save(paramJpa);
-    // Assert.assertEquals(2, pluginParameterRepository.count());
-    //
-    // final PluginParameter paramFound = pluginParameterRepository.findOne(paramJpa.getId());
-    // Assert.assertEquals(paramFound.getName(), paramJpa.getName());
-    //
-    // pluginParameterRepository.deleteAll();
-    // Assert.assertEquals(0, pluginParameterRepository.count());
-    // }
-    //
-    // /**
-    // * Unit test for the delete of a {@link PluginParameter}
-    // */
-    //
-    // @Test
-    // public void deletePluginParameter() {
-    // jwtService.injectToken(PluginDaoTestDataUtility.PROJECT, USERROLE);
-    //
-    // pluginParameterRepository.save(PARAMETER1);
-    // final PluginParameter paramJpa = pluginParameterRepository.save(PARAMETER2);
-    // Assert.assertEquals(2, pluginParameterRepository.count());
-    //
-    // pluginParameterRepository.delete(paramJpa);
-    // Assert.assertEquals(1, pluginParameterRepository.count());
-    //
-    // pluginParameterRepository.deleteAll();
-    // Assert.assertEquals(0, pluginParameterRepository.count());
-    // }
+    private void deleteAllFromRepository() {
+        pluginConfigurationRepository.deleteAll();
+        pluginParameterRepository.deleteAll();
+        pluginDynamicValueRepository.deleteAll();
+        resetId();
+    }
 
 }