--- conflicted
+++ resolved
@@ -48,7 +48,7 @@
     /**
      * The plugin's package to scan
      */
-    private List<String> pluginPackage = new ArrayList<>();
+    private final List<String> pluginPackage = new ArrayList<>();
 
     /**
      * {@link PluginConfiguration} JPA Repository
@@ -70,12 +70,9 @@
     public PluginService(IPluginConfigurationRepository pPluginConfigurationRepository) {
         super();
         pluginConfRepository = pPluginConfigurationRepository;
-<<<<<<< HEAD
-        loadPlugins();
-=======
         getPluginPackage().add(REGARDS_PACKAGE_PLUGINS_DEFAULT);
         getPluginPackage().add(CONTRIB_PACKAGE_PLUGINS_DEFAULT);
->>>>>>> c86c5ff5
+
     }
 
     private Map<String, PluginMetaData> getLoadedPlugins() {
@@ -253,8 +250,9 @@
         return pluginPackage;
     }
 
+    @Override
     public void addPluginPackage(String pPluginPackage) {
-        this.pluginPackage.add(pPluginPackage);
+        pluginPackage.add(pPluginPackage);
     }
 
 }