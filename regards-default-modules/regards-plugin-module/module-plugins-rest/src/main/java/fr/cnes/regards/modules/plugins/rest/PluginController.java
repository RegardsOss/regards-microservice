--- conflicted
+++ resolved
@@ -20,15 +20,10 @@
 import org.springframework.web.bind.annotation.RestController;
 
 import fr.cnes.regards.modules.core.annotation.ModuleInfo;
-<<<<<<< HEAD
 import fr.cnes.regards.modules.core.exception.EntityException;
 import fr.cnes.regards.modules.core.exception.EntityNotFoundException;
 import fr.cnes.regards.modules.core.exception.InvalidValueException;
-import fr.cnes.regards.modules.core.rest.Controller;
-=======
-import fr.cnes.regards.modules.core.exception.AlreadyExistingException;
 import fr.cnes.regards.modules.core.rest.AbstractController;
->>>>>>> e52d3c2c
 import fr.cnes.regards.modules.plugins.domain.PluginConfiguration;
 import fr.cnes.regards.modules.plugins.domain.PluginMetaData;
 import fr.cnes.regards.modules.plugins.service.IPluginService;
@@ -37,12 +32,13 @@
 
 /**
  * Controller for REST Access to Puugin entities
- *
+ * 
  * @author cmertz
  *
  */
 @RestController
-@ModuleInfo(name = "plugins", version = "1.0-SNAPSHOT", author = "REGARDS", legalOwner = "CS", documentation = "http://test")
+@ModuleInfo(name = "plugins", version = "1.0-SNAPSHOT", author = "REGARDS", legalOwner = "CS",
+        documentation = "http://test")
 public class PluginController extends AbstractController implements IPluginsSignature {
 
     /**
@@ -53,7 +49,7 @@
     /**
      * Business service for Project entities. Autowired.
      */
-    private final IPluginService pluginService;
+    private IPluginService pluginService;
 
     /**
      * Constructor to specify a particular {@link IPluginService}.
@@ -120,7 +116,7 @@
         try {
             pluginConfiguration = pluginService.savePluginConfiguration(pPluginConfiguration);
         } catch (PluginUtilsException e) {
-            LOGGER.error("Cannot create the plugin configuration : <" + pPluginConfiguration.getPluginId() +">", e);
+            LOGGER.error("Cannot create the plugin configuration : <" + pPluginConfiguration.getPluginId() + ">", e);
             throw new InvalidValueException(e.getMessage());
         }
         final Resource<PluginConfiguration> resource = new Resource<>(pluginConfiguration);
@@ -136,7 +132,7 @@
         try {
             pluginConfiguration = pluginService.getPluginConfiguration(pConfigId);
         } catch (PluginUtilsException e) {
-            LOGGER.error("Cannot get the plugin configuration : <" + pConfigId +">", e);
+            LOGGER.error("Cannot get the plugin configuration : <" + pConfigId + ">", e);
             throw new EntityNotFoundException(pConfigId.toString(), PluginConfiguration.class);
         }
         final Resource<PluginConfiguration> resource = new Resource<>(pluginConfiguration);
@@ -173,7 +169,7 @@
         try {
             pluginService.deletePluginConfiguration(pConfigId);
         } catch (PluginUtilsException e) {
-            LOGGER.error("Cannot delete the plugin configuration : <" + pConfigId +">", e);
+            LOGGER.error("Cannot delete the plugin configuration : <" + pConfigId + ">", e);
             throw new EntityNotFoundException(pConfigId.toString(), PluginConfiguration.class);
         }
 
