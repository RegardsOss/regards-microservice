/*
 * LICENSE_PLACEHOLDER
 */
package fr.cnes.regards.modules.plugins.rest;

import java.util.List;
import java.util.stream.Collectors;

import javax.validation.Valid;

import org.slf4j.Logger;
import org.slf4j.LoggerFactory;
import org.springframework.hateoas.Resource;
import org.springframework.http.HttpStatus;
import org.springframework.http.ResponseEntity;
import org.springframework.web.bind.annotation.PathVariable;
import org.springframework.web.bind.annotation.RequestBody;
import org.springframework.web.bind.annotation.RequestParam;
import org.springframework.web.bind.annotation.RestController;

import fr.cnes.regards.framework.module.annotation.ModuleInfo;
import fr.cnes.regards.framework.module.rest.exception.InvalidValueException;
import fr.cnes.regards.framework.module.rest.exception.ModuleEntityNotFoundException;
import fr.cnes.regards.modules.plugins.domain.PluginConfiguration;
import fr.cnes.regards.modules.plugins.domain.PluginMetaData;
import fr.cnes.regards.modules.plugins.service.IPluginService;
import fr.cnes.regards.modules.plugins.service.PluginService;
import fr.cnes.regards.modules.plugins.signature.IPluginsSignature;
import fr.cnes.regards.plugins.utils.PluginUtilsException;

/**
 * Controller for REST Access to Plugin entities
 *
 * @author Christophe Mertz
 * @author Sébastien Binda
 *
 */
@RestController
@ModuleInfo(name = "plugins", version = "1.0-SNAPSHOT", author = "REGARDS", legalOwner = "CS",
        documentation = "http://test")
public class PluginController implements IPluginsSignature {

    /**
     * Class logger
     */
    private static final Logger LOGGER = LoggerFactory.getLogger(PluginController.class);

    /**
     * Business service for Project entities.
     */
    private final IPluginService pluginService;

    /**
     * Constructor to specify a particular {@link IPluginService}.
     *
     * @param pPluginService
     *            The {@link PluginService} used
     */
    public PluginController(final IPluginService pPluginService) {
        super();
        pluginService = pPluginService;
    }

    @Override
    public ResponseEntity<List<Resource<PluginMetaData>>> getPlugins(
            @RequestParam(value = "pluginType", required = false) final String pPluginType)
            throws InvalidValueException {
        final List<PluginMetaData> metadaDatas;

        if (pPluginType == null) {
            // No plugintypes is specify, return all the plugins
            metadaDatas = pluginService.getPlugins();

        } else {
            // A plugintypes is specify, return only the plugin of this plugin type
            try {
                metadaDatas = pluginService.getPluginsByType(Class.forName(pPluginType));
            } catch (final ClassNotFoundException e) {
                LOGGER.error(e.getMessage(),e);
                throw new InvalidValueException(e.getMessage());
            }
        }

        final List<Resource<PluginMetaData>> resources = metadaDatas.stream().map(p -> new Resource<>(p))
                .collect(Collectors.toList());

        return new ResponseEntity<>(resources, HttpStatus.OK);
    }

    @Override
    public ResponseEntity<List<Resource<String>>> getPluginTypes() {
        final List<String> types = pluginService.getPluginTypes();
        final List<Resource<String>> resources = types.stream().map(p -> new Resource<>(p))
                .collect(Collectors.toList());

        return new ResponseEntity<>(resources, HttpStatus.OK);
    }

    @Override
    public ResponseEntity<Resource<PluginMetaData>> getPluginMetaDataById(
            @PathVariable("pluginId") final String pPluginId) {
        final PluginMetaData metaData = pluginService.getPluginMetaDataById(pPluginId);
        final Resource<PluginMetaData> resource = new Resource<>(metaData);
        return new ResponseEntity<>(resource, HttpStatus.OK);
    }

    @Override
    public ResponseEntity<List<Resource<PluginConfiguration>>> getPluginConfigurations(
            @PathVariable("pluginId") final String pPluginId) {
        final List<PluginConfiguration> pluginConfs = pluginService.getPluginConfigurationsByType(pPluginId);
        final List<Resource<PluginConfiguration>> resources = pluginConfs.stream().map(p -> new Resource<>(p))
                .collect(Collectors.toList());
        return new ResponseEntity<>(resources, HttpStatus.OK);
    }

    @Override
    public ResponseEntity<Resource<PluginConfiguration>> savePluginConfiguration(
            @Valid @RequestBody final PluginConfiguration pPluginConfiguration) throws InvalidValueException {
        final PluginConfiguration pluginConfiguration;
        try {
            pluginConfiguration = pluginService.savePluginConfiguration(pPluginConfiguration);
        } catch (final PluginUtilsException e) {
            LOGGER.error("Cannot create the plugin configuration : <" + pPluginConfiguration.getPluginId() + ">", e);
            throw new InvalidValueException(e.getMessage());
        }
        final Resource<PluginConfiguration> resource = new Resource<>(pluginConfiguration);

        return new ResponseEntity<>(resource, HttpStatus.CREATED);
    }

    @Override
    public ResponseEntity<Resource<PluginConfiguration>> getPluginConfiguration(
<<<<<<< HEAD
            @PathVariable("pluginId") final String pPluginId, @PathVariable("configId") final Long pConfigId)
=======
            @PathVariable("pluginId") String pPluginId, @PathVariable("configId") Long pConfigId)
>>>>>>> e75dcf9f
            throws ModuleEntityNotFoundException {
        final PluginConfiguration pluginConfiguration;
        try {
            pluginConfiguration = pluginService.getPluginConfiguration(pConfigId);
        } catch (final PluginUtilsException e) {
            LOGGER.error("Cannot get the plugin configuration : <" + pConfigId + ">", e);
<<<<<<< HEAD
            throw new ModuleEntityNotFoundException(pConfigId.toString(), PluginConfiguration.class);
=======
            throw new ModuleEntityNotFoundException(pConfigId, PluginConfiguration.class);
>>>>>>> e75dcf9f
        }
        final Resource<PluginConfiguration> resource = new Resource<>(pluginConfiguration);

        return new ResponseEntity<>(resource, HttpStatus.OK);
    }

    @Override
    public ResponseEntity<Resource<PluginConfiguration>> updatePluginConfiguration(
<<<<<<< HEAD
            @PathVariable("pluginId") final String pPluginId, @PathVariable("configId") final Long pConfigId,
            @Valid @RequestBody final PluginConfiguration pPluginConfiguration)
            throws ModuleEntityNotFoundException, InvalidValueException {
=======
            @PathVariable("pluginId") String pPluginId, @PathVariable("configId") Long pConfigId,
            @Valid @RequestBody PluginConfiguration pPluginConfiguration) throws ModuleEntityNotFoundException {
>>>>>>> e75dcf9f
        final PluginConfiguration pluginConfiguration;
        if (!pPluginId.equals(pPluginConfiguration.getPluginId())) {
            LOGGER.error("The plugin configuration is incoherent with the requests param : plugin id= <" + pPluginId
                    + ">- config id= <" + pConfigId + ">");
            throw new ModuleEntityNotFoundException(pPluginId, PluginConfiguration.class);
        }
        if (pConfigId != pPluginConfiguration.getId()) {
            throw new ModuleEntityNotFoundException(pConfigId, PluginConfiguration.class);
        }
        try {
            pluginConfiguration = pluginService.updatePluginConfiguration(pPluginConfiguration);
        } catch (final PluginUtilsException e) {
            LOGGER.error("Cannot update the plugin configuration : <" + pConfigId + ">", e);
<<<<<<< HEAD
            throw new ModuleEntityNotFoundException(pConfigId.toString(), PluginConfiguration.class);
=======
            throw new ModuleEntityNotFoundException(pConfigId, PluginConfiguration.class);
>>>>>>> e75dcf9f
        }
        final Resource<PluginConfiguration> resource = new Resource<>(pluginConfiguration);

        return new ResponseEntity<>(resource, HttpStatus.OK);
    }

    @Override
<<<<<<< HEAD
    public ResponseEntity<Void> deletePluginConfiguration(@PathVariable("pluginId") final String pPluginId,
            @PathVariable("configId") final Long pConfigId) throws ModuleEntityNotFoundException {
=======
    public ResponseEntity<Void> deletePluginConfiguration(@PathVariable("pluginId") String pPluginId,
            @PathVariable("configId") Long pConfigId) throws ModuleEntityNotFoundException {
>>>>>>> e75dcf9f
        try {
            pluginService.deletePluginConfiguration(pConfigId);
        } catch (final PluginUtilsException e) {
            LOGGER.error("Cannot delete the plugin configuration : <" + pConfigId + ">", e);
<<<<<<< HEAD
            throw new ModuleEntityNotFoundException(pConfigId.toString(), PluginConfiguration.class);
=======
            throw new ModuleEntityNotFoundException(pConfigId, PluginConfiguration.class);
>>>>>>> e75dcf9f
        }

        return new ResponseEntity<>(HttpStatus.OK);
    }

}<|MERGE_RESOLUTION|>--- conflicted
+++ resolved
@@ -76,7 +76,7 @@
             try {
                 metadaDatas = pluginService.getPluginsByType(Class.forName(pPluginType));
             } catch (final ClassNotFoundException e) {
-                LOGGER.error(e.getMessage(),e);
+                LOGGER.error(e.getMessage(), e);
                 throw new InvalidValueException(e.getMessage());
             }
         }
@@ -130,22 +130,14 @@
 
     @Override
     public ResponseEntity<Resource<PluginConfiguration>> getPluginConfiguration(
-<<<<<<< HEAD
             @PathVariable("pluginId") final String pPluginId, @PathVariable("configId") final Long pConfigId)
-=======
-            @PathVariable("pluginId") String pPluginId, @PathVariable("configId") Long pConfigId)
->>>>>>> e75dcf9f
             throws ModuleEntityNotFoundException {
         final PluginConfiguration pluginConfiguration;
         try {
             pluginConfiguration = pluginService.getPluginConfiguration(pConfigId);
         } catch (final PluginUtilsException e) {
             LOGGER.error("Cannot get the plugin configuration : <" + pConfigId + ">", e);
-<<<<<<< HEAD
             throw new ModuleEntityNotFoundException(pConfigId.toString(), PluginConfiguration.class);
-=======
-            throw new ModuleEntityNotFoundException(pConfigId, PluginConfiguration.class);
->>>>>>> e75dcf9f
         }
         final Resource<PluginConfiguration> resource = new Resource<>(pluginConfiguration);
 
@@ -154,14 +146,8 @@
 
     @Override
     public ResponseEntity<Resource<PluginConfiguration>> updatePluginConfiguration(
-<<<<<<< HEAD
             @PathVariable("pluginId") final String pPluginId, @PathVariable("configId") final Long pConfigId,
-            @Valid @RequestBody final PluginConfiguration pPluginConfiguration)
-            throws ModuleEntityNotFoundException, InvalidValueException {
-=======
-            @PathVariable("pluginId") String pPluginId, @PathVariable("configId") Long pConfigId,
-            @Valid @RequestBody PluginConfiguration pPluginConfiguration) throws ModuleEntityNotFoundException {
->>>>>>> e75dcf9f
+            @Valid @RequestBody final PluginConfiguration pPluginConfiguration) throws ModuleEntityNotFoundException {
         final PluginConfiguration pluginConfiguration;
         if (!pPluginId.equals(pPluginConfiguration.getPluginId())) {
             LOGGER.error("The plugin configuration is incoherent with the requests param : plugin id= <" + pPluginId
@@ -169,17 +155,13 @@
             throw new ModuleEntityNotFoundException(pPluginId, PluginConfiguration.class);
         }
         if (pConfigId != pPluginConfiguration.getId()) {
-            throw new ModuleEntityNotFoundException(pConfigId, PluginConfiguration.class);
+            throw new ModuleEntityNotFoundException(pConfigId.toString(), PluginConfiguration.class);
         }
         try {
             pluginConfiguration = pluginService.updatePluginConfiguration(pPluginConfiguration);
         } catch (final PluginUtilsException e) {
             LOGGER.error("Cannot update the plugin configuration : <" + pConfigId + ">", e);
-<<<<<<< HEAD
             throw new ModuleEntityNotFoundException(pConfigId.toString(), PluginConfiguration.class);
-=======
-            throw new ModuleEntityNotFoundException(pConfigId, PluginConfiguration.class);
->>>>>>> e75dcf9f
         }
         final Resource<PluginConfiguration> resource = new Resource<>(pluginConfiguration);
 
@@ -187,22 +169,13 @@
     }
 
     @Override
-<<<<<<< HEAD
     public ResponseEntity<Void> deletePluginConfiguration(@PathVariable("pluginId") final String pPluginId,
             @PathVariable("configId") final Long pConfigId) throws ModuleEntityNotFoundException {
-=======
-    public ResponseEntity<Void> deletePluginConfiguration(@PathVariable("pluginId") String pPluginId,
-            @PathVariable("configId") Long pConfigId) throws ModuleEntityNotFoundException {
->>>>>>> e75dcf9f
         try {
             pluginService.deletePluginConfiguration(pConfigId);
         } catch (final PluginUtilsException e) {
             LOGGER.error("Cannot delete the plugin configuration : <" + pConfigId + ">", e);
-<<<<<<< HEAD
             throw new ModuleEntityNotFoundException(pConfigId.toString(), PluginConfiguration.class);
-=======
-            throw new ModuleEntityNotFoundException(pConfigId, PluginConfiguration.class);
->>>>>>> e75dcf9f
         }
 
         return new ResponseEntity<>(HttpStatus.OK);
