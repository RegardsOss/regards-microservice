package fr.cnes.regards.framework.modules.jobs.service;

import java.util.Collections;
import java.util.HashSet;
import java.util.Set;
import java.util.UUID;

import org.junit.After;
import org.junit.Assert;
import org.junit.Before;
import org.junit.Ignore;
import org.junit.Test;
import org.junit.runner.RunWith;
import org.slf4j.Logger;
import org.slf4j.LoggerFactory;
import org.springframework.beans.factory.annotation.Autowired;
import org.springframework.beans.factory.annotation.Value;
import org.springframework.test.context.ContextConfiguration;
import org.springframework.test.context.junit4.SpringRunner;

import com.google.gson.Gson;

import fr.cnes.regards.framework.amqp.ISubscriber;
import fr.cnes.regards.framework.amqp.configuration.IRabbitVirtualHostAdmin;
import fr.cnes.regards.framework.amqp.configuration.RegardsAmqpAdmin;
import fr.cnes.regards.framework.amqp.domain.IHandler;
import fr.cnes.regards.framework.amqp.domain.TenantWrapper;
import fr.cnes.regards.framework.jpa.json.GsonUtil;
import fr.cnes.regards.framework.modules.jobs.dao.IJobInfoRepository;
import fr.cnes.regards.framework.modules.jobs.domain.FailedAfter1sJob;
import fr.cnes.regards.framework.modules.jobs.domain.JobInfo;
import fr.cnes.regards.framework.modules.jobs.domain.JobParameter;
import fr.cnes.regards.framework.modules.jobs.domain.JobStatus;
import fr.cnes.regards.framework.modules.jobs.domain.SpringJob;
import fr.cnes.regards.framework.modules.jobs.domain.WaiterJob;
import fr.cnes.regards.framework.modules.jobs.domain.event.JobEvent;
import fr.cnes.regards.framework.modules.jobs.domain.event.JobEventType;
import fr.cnes.regards.framework.modules.jobs.domain.event.StopJobEvent;
import fr.cnes.regards.framework.modules.jobs.test.JobMultitenantConfiguration;
import fr.cnes.regards.framework.multitenant.IRuntimeTenantResolver;

/**
 * @author oroussel
 */
@Ignore("Continuous integration fails! To do.")
@RunWith(SpringRunner.class)
@ContextConfiguration(classes = { JobMultitenantConfiguration.class })
public class MultitenantJobTest {

    private static final Logger LOGGER = LoggerFactory.getLogger(MultitenantJobTest.class);

    public static final String TENANT1 = "JOBS1";

    public static final String TENANT2 = "JOBS2";

    @Autowired
    private IJobInfoService jobInfoService;

    @Autowired
    private IJobInfoRepository jobInfoRepos;

    @Autowired
    private IRuntimeTenantResolver tenantResolver;

    @Autowired
    private IRabbitVirtualHostAdmin rabbitVhostAdmin;

    @Autowired
    private RegardsAmqpAdmin amqpAdmin;

    @Autowired
    private ISubscriber subscriber;

    private static Set<UUID> runnings = Collections.synchronizedSet(new HashSet<>());

    private static Set<UUID> succeededs = Collections.synchronizedSet(new HashSet<>());

    private static Set<UUID> aborteds = Collections.synchronizedSet(new HashSet<>());

    private static Set<UUID> faileds = Collections.synchronizedSet(new HashSet<>());

    @Value("${regards.jobs.pool.size:10}")
    private int poolSize;

    private final MultitenantJobTest.JobHandler jobHandler = new MultitenantJobTest.JobHandler();

    private boolean subscriptionsDone = false;

    @Autowired
    private Gson gson;

    @Before
    public void setUp() throws Exception {
        GsonUtil.setGson(gson);
        tenantResolver.forceTenant(TENANT1);

        rabbitVhostAdmin.bind(tenantResolver.getTenant());

        try {
            amqpAdmin.purgeQueue(StopJobEvent.class,
                                 (Class<IHandler<StopJobEvent>>) Class
                                         .forName("fr.cnes.regards.framework.modules.jobs.service.JobService$StopJobHandler"),
                                 false);
            amqpAdmin.purgeQueue(JobEvent.class, jobHandler.getClass(), false);
        } catch (Exception e) {
            // In case queues don't exist
        }
        rabbitVhostAdmin.unbind();

        tenantResolver.forceTenant(TENANT2);

        rabbitVhostAdmin.bind(tenantResolver.getTenant());

        try {
            amqpAdmin.purgeQueue(StopJobEvent.class,
                                 (Class<IHandler<StopJobEvent>>) Class
                                         .forName("fr.cnes.regards.framework.modules.jobs.service.JobService$StopJobHandler"),
                                 false);
            amqpAdmin.purgeQueue(JobEvent.class, jobHandler.getClass(), false);
        } catch (Exception e) {
            // In case queues don't exist
        }
        rabbitVhostAdmin.unbind();

        if (!subscriptionsDone) {
            subscriber.subscribeTo(JobEvent.class, jobHandler);
            subscriptionsDone = true;
        }
    }

    @After
    public void tearDown() {
        tenantResolver.forceTenant(TENANT1);
        jobInfoRepos.deleteAll();
    }

    private class JobHandler implements IHandler<JobEvent> {

        @Override
        public void handle(TenantWrapper<JobEvent> wrapper) {
            JobEvent event = wrapper.getContent();
            JobEventType type = event.getJobEventType();
            switch (type) {
                case RUNNING:
                    runnings.add(wrapper.getContent().getJobId());
                    LOGGER.info("RUNNING for " + wrapper.getContent().getJobId());
                    break;
                case SUCCEEDED:

                    succeededs.add(wrapper.getContent().getJobId());
                    LOGGER.info("SUCCEEDED for " + wrapper.getContent().getJobId());
                    break;
                case ABORTED:
                    aborteds.add(wrapper.getContent().getJobId());
                    LOGGER.info("ABORTED for " + wrapper.getContent().getJobId());
                    break;
                case FAILED:
                    faileds.add(wrapper.getContent().getJobId());
                    LOGGER.info("FAILED for " + wrapper.getContent().getJobId());
                    break;
                default:
                    throw new IllegalArgumentException(type + " is not an handled type of JobEvent for this test: "
                            + JobServiceTest.class.getSimpleName());
            }
        }
    }

    @Test
    public void testSucceeded() throws InterruptedException {
        tenantResolver.forceTenant(TENANT1);
        JobInfo waitJobInfo1 = new JobInfo();
        waitJobInfo1.setPriority(10);
        waitJobInfo1.setClassName(WaiterJob.class.getName());
        waitJobInfo1.setDescription("Job that wait 500ms");
        waitJobInfo1.setParameters(new JobParameter(WaiterJob.WAIT_PERIOD, 500l),
                                   new JobParameter(WaiterJob.WAIT_PERIOD_COUNT, 1));
        waitJobInfo1 = jobInfoService.createAsQueued(waitJobInfo1);

        tenantResolver.forceTenant(TENANT2);
        JobInfo waitJobInfo2 = new JobInfo();
        waitJobInfo2.setPriority(10);
        waitJobInfo2.setClassName(WaiterJob.class.getName());
        waitJobInfo2.setDescription("Job that wait 500ms");
        waitJobInfo2.setParameters(new JobParameter(WaiterJob.WAIT_PERIOD, 500l),
                                   new JobParameter(WaiterJob.WAIT_PERIOD_COUNT, 1));
        waitJobInfo2 = jobInfoService.createAsQueued(waitJobInfo2);

        int cpt = 0;
        tenantResolver.forceTenant(TENANT1);
        // Wait for job to terminate
        while (jobInfoRepos.findAllByStatusStatus(JobStatus.SUCCEEDED).size() < 1) {
            Thread.sleep(1_000);
            cpt++;
            if (cpt == 10) {
                Assert.fail();
            }
        }
        cpt = 0;
        tenantResolver.forceTenant(TENANT2);
        // Wait for job to terminate
        while (jobInfoRepos.findAllByStatusStatus(JobStatus.SUCCEEDED).size() < 1) {
            Thread.sleep(1_000);
            if (cpt == 10) {
                Assert.fail();
            }

        }
    }

    @Test
    public void testAbortion() throws InterruptedException {
        tenantResolver.forceTenant(TENANT1);
        JobInfo waitJobInfo1 = new JobInfo();
        waitJobInfo1.setPriority(10);
        waitJobInfo1.setClassName(WaiterJob.class.getName());
        waitJobInfo1.setDescription("Job that wait 3 x 1s");
        waitJobInfo1.setParameters(new JobParameter(WaiterJob.WAIT_PERIOD, 1000l),
                                   new JobParameter(WaiterJob.WAIT_PERIOD_COUNT, 3));

        tenantResolver.forceTenant(TENANT2);
        JobInfo waitJobInfo2 = new JobInfo();
        waitJobInfo2.setPriority(10);
        waitJobInfo2.setClassName(WaiterJob.class.getName());
        waitJobInfo2.setDescription("Job that wait 3 x 1s");
        waitJobInfo2.setParameters(new JobParameter(WaiterJob.WAIT_PERIOD, 1000l),
                                   new JobParameter(WaiterJob.WAIT_PERIOD_COUNT, 3));

        tenantResolver.forceTenant(TENANT1);
        waitJobInfo1 = jobInfoService.createAsQueued(waitJobInfo1);
        jobInfoService.stopJob(waitJobInfo1.getId());
        LOGGER.info("ASK for " + waitJobInfo1.getId() + " TO BE STOPPED");

        tenantResolver.forceTenant(TENANT2);
        waitJobInfo2 = jobInfoService.createAsQueued(waitJobInfo2);
        jobInfoService.stopJob(waitJobInfo2.getId());
        LOGGER.info("ASK for " + waitJobInfo2.getId() + " TO BE STOPPED");

        Thread.sleep(1_500);
        Assert.assertFalse(succeededs.contains(waitJobInfo1.getId()));
        Assert.assertTrue(aborteds.contains(waitJobInfo1.getId()));
        Assert.assertFalse(succeededs.contains(waitJobInfo2.getId()));
        Assert.assertTrue(aborteds.contains(waitJobInfo2.getId()));
    }

    @Test
    public void testAborted() throws InterruptedException {
        tenantResolver.forceTenant(TENANT1);
        JobInfo waitJobInfo1 = new JobInfo();
        waitJobInfo1.setPriority(10);
        waitJobInfo1.setClassName(WaiterJob.class.getName());
        waitJobInfo1.setDescription("Job that wait 3 x 1s");
        waitJobInfo1.setParameters(new JobParameter(WaiterJob.WAIT_PERIOD, 1000l),
                                   new JobParameter(WaiterJob.WAIT_PERIOD_COUNT, 3));

        tenantResolver.forceTenant(TENANT2);
        JobInfo waitJobInfo2 = new JobInfo();
        waitJobInfo2.setPriority(10);
        waitJobInfo2.setClassName(WaiterJob.class.getName());
        waitJobInfo2.setDescription("Job that wait 3 x 1s");
        waitJobInfo2.setParameters(new JobParameter(WaiterJob.WAIT_PERIOD, 1000l),
                                   new JobParameter(WaiterJob.WAIT_PERIOD_COUNT, 3));

        waitJobInfo2 = jobInfoService.createAsQueued(waitJobInfo2);
        tenantResolver.forceTenant(TENANT1);
        waitJobInfo1 = jobInfoService.createAsQueued(waitJobInfo1);

        Thread.sleep(2_000);
        LOGGER.info("ASK for " + waitJobInfo1.getId() + " TO BE STOPPED");
        jobInfoService.stopJob(waitJobInfo1.getId());

        tenantResolver.forceTenant(TENANT2);
        LOGGER.info("ASK for " + waitJobInfo2.getId() + " TO BE STOPPED");
        jobInfoService.stopJob(waitJobInfo2.getId());

        Thread.sleep(1_500);
        // Do not test runnings, in some case the job can be aborted before its execution
        Assert.assertFalse(succeededs.contains(waitJobInfo2.getId()));
        Assert.assertTrue(aborteds.contains(waitJobInfo2.getId()));
        Assert.assertFalse(succeededs.contains(waitJobInfo1.getId()));
        Assert.assertTrue(aborteds.contains(waitJobInfo1.getId()));
    }

    @Test
    public void testFailed() throws InterruptedException {
        tenantResolver.forceTenant(TENANT1);
        JobInfo failedJobInfo1 = new JobInfo();
        failedJobInfo1.setPriority(10);
        failedJobInfo1.setClassName(FailedAfter1sJob.class.getName());
        failedJobInfo1.setDescription("Job that failed after 1s");
        failedJobInfo1 = jobInfoService.createAsQueued(failedJobInfo1);

        tenantResolver.forceTenant(TENANT2);
        JobInfo failedJobInfo2 = new JobInfo();
        failedJobInfo2.setPriority(10);
        failedJobInfo2.setClassName(FailedAfter1sJob.class.getName());
        failedJobInfo2.setDescription("Job that failed after 1s");
        failedJobInfo2 = jobInfoService.createAsQueued(failedJobInfo2);

        LOGGER.info("Failed job : {}", failedJobInfo1.getId());
        LOGGER.info("Failed job : {}", failedJobInfo2.getId());

        tenantResolver.forceTenant(TENANT1);
        // Wait for job to terminate
        while (jobInfoRepos.findAllByStatusStatus(JobStatus.FAILED).size() < 1) {
            Thread.sleep(1_000);
        }
        tenantResolver.forceTenant(TENANT2);
        // Wait for job to terminate
        while (jobInfoRepos.findAllByStatusStatus(JobStatus.FAILED).size() < 1) {
            Thread.sleep(1_000);
        }

        Assert.assertTrue(runnings.contains(failedJobInfo1.getId()));
        Assert.assertFalse(succeededs.contains(failedJobInfo1.getId()));
        Assert.assertTrue(faileds.contains(failedJobInfo1.getId()));

        Assert.assertTrue(runnings.contains(failedJobInfo2.getId()));
        Assert.assertFalse(succeededs.contains(failedJobInfo2.getId()));
        Assert.assertTrue(faileds.contains(failedJobInfo2.getId()));
    }

    @Test
    public void testPool() throws InterruptedException {
        // Create 6 waitJob
        JobInfo[] jobInfos = new JobInfo[6];
        for (int i = 0; i < jobInfos.length; i++) {
            jobInfos[i] = new JobInfo();
            jobInfos[i].setPriority(20 - i); // Makes it easier to know which ones are launched first
            jobInfos[i].setClassName(WaiterJob.class.getName());
            jobInfos[i].setDescription(String.format("Job %d that wait 2 x 1s", i));
            jobInfos[i].setParameters(new JobParameter(WaiterJob.WAIT_PERIOD, 1000l),
                                      new JobParameter(WaiterJob.WAIT_PERIOD_COUNT, 2));
        }
        tenantResolver.forceTenant(TENANT1);
<<<<<<< HEAD
        for (int i = 0; i < (jobInfos.length / 2); i++) {
            jobInfos[i] = jobInfoService.create(jobInfos[i]);
=======
        for (int i = 0; i < jobInfos.length / 2; i++) {
            jobInfos[i] = jobInfoService.createAsQueued(jobInfos[i]);
>>>>>>> b374e013
        }
        tenantResolver.forceTenant(TENANT2);
        for (int i = jobInfos.length / 2; i < jobInfos.length; i++) {
            jobInfos[i] = jobInfoService.createAsQueued(jobInfos[i]);
        }
        try {
            // Wait to be sure jobs are treated by pool
            Thread.sleep(10_000);
            // Only poolSide jobs should be runnings
            tenantResolver.forceTenant(TENANT1);
            Assert.assertEquals(jobInfos.length / 2, jobInfoRepos.findAllByStatusStatus(JobStatus.SUCCEEDED).size());
            tenantResolver.forceTenant(TENANT2);
            Assert.assertEquals(jobInfos.length / 2, jobInfoRepos.findAllByStatusStatus(JobStatus.SUCCEEDED).size());
        } finally {
            // Wait for all jobs to terminate
            tenantResolver.forceTenant(TENANT1);
            while (jobInfoRepos.findAllByStatusStatus(JobStatus.SUCCEEDED).size() < (jobInfos.length / 2)) {
                Thread.sleep(1_000);
            }
            tenantResolver.forceTenant(TENANT2);
            while (jobInfoRepos.findAllByStatusStatus(JobStatus.SUCCEEDED).size() < (jobInfos.length / 2)) {
                Thread.sleep(1_000);
            }
        }
    }

    @Test
    public void testSpringJob() throws InterruptedException {
        JobInfo springJobInfo = new JobInfo();
        springJobInfo.setPriority(100);
        springJobInfo.setClassName(SpringJob.class.getName());
        springJobInfo.setDescription("Job with spring beans");

        jobInfoService.createAsQueued(springJobInfo);

        // Wait for job to terminate
        while (jobInfoRepos.findAllByStatusStatus(JobStatus.SUCCEEDED).size() < 1) {
            Thread.sleep(1_000);
        }
    }
}<|MERGE_RESOLUTION|>--- conflicted
+++ resolved
@@ -332,13 +332,8 @@
                                       new JobParameter(WaiterJob.WAIT_PERIOD_COUNT, 2));
         }
         tenantResolver.forceTenant(TENANT1);
-<<<<<<< HEAD
-        for (int i = 0; i < (jobInfos.length / 2); i++) {
-            jobInfos[i] = jobInfoService.create(jobInfos[i]);
-=======
         for (int i = 0; i < jobInfos.length / 2; i++) {
             jobInfos[i] = jobInfoService.createAsQueued(jobInfos[i]);
->>>>>>> b374e013
         }
         tenantResolver.forceTenant(TENANT2);
         for (int i = jobInfos.length / 2; i < jobInfos.length; i++) {
