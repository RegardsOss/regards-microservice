--- conflicted
+++ resolved
@@ -21,25 +21,22 @@
 			<groupId>org.hibernate.javax.persistence</groupId>
 			<artifactId>hibernate-jpa-2.1-api</artifactId>
 		</dependency>
-		<!-- Spring JPA transactions -->
+		<!--  Spring JPA transactions -->
 		<dependency>
 			<groupId>org.springframework</groupId>
 			<artifactId>spring-tx</artifactId>
 		</dependency>
-<<<<<<< HEAD
 		<!-- Spring JPA data -->
 		<dependency>
 			<groupId>org.springframework.data</groupId>
 			<artifactId>spring-data-jpa</artifactId>
 		</dependency>
-=======
 		<!-- Validation -->
 		<dependency>
 			<groupId>org.hibernate</groupId>
 			<artifactId>hibernate-validator</artifactId>
 		</dependency>
-		<!-- No test permitted here due to cyclic reference to regards-test -->
->>>>>>> 8b902aef
+				<!-- No test permitted here due to cyclic reference to regards-test -->
 	</dependencies>
 
 </project>