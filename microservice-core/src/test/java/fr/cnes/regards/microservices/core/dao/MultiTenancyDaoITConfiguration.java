/*
 * LICENSE_PLACEHOLDER
 */
package fr.cnes.regards.microservices.core.dao;

import org.springframework.boot.autoconfigure.EnableAutoConfiguration;
import org.springframework.boot.autoconfigure.jdbc.DataSourceAutoConfiguration;
import org.springframework.boot.context.properties.EnableConfigurationProperties;
import org.springframework.context.annotation.ComponentScan;
import org.springframework.context.annotation.FilterType;
import org.springframework.context.annotation.PropertySource;

import fr.cnes.regards.microservices.core.configuration.common.MicroserviceConfiguration;
import fr.cnes.regards.microservices.core.dao.service.DaoUserTest;
import fr.cnes.regards.microservices.core.dao.util.CurrentTenantIdentifierResolverMock;

@ComponentScan(basePackages = { "fr.cnes.regards.microservices.core.dao", "fr.cnes.regards.microservices.core.security",
<<<<<<< HEAD
        "fr.cnes.regards.security" }, excludeFilters = {
=======
        "fr.cnes.regards.security.utils" }, excludeFilters = {
>>>>>>> 5f4eeaa4
                @ComponentScan.Filter(type = FilterType.ASSIGNABLE_TYPE, value = {
                        CurrentTenantIdentifierResolverMock.class, DaoUserTest.class }) })
@EnableAutoConfiguration(exclude = { DataSourceAutoConfiguration.class })
@EnableConfigurationProperties(MicroserviceConfiguration.class)
@PropertySource("classpath:dao.properties")
@PropertySource("classpath:jwt.properties")
public class MultiTenancyDaoITConfiguration {

}<|MERGE_RESOLUTION|>--- conflicted
+++ resolved
@@ -15,11 +15,7 @@
 import fr.cnes.regards.microservices.core.dao.util.CurrentTenantIdentifierResolverMock;
 
 @ComponentScan(basePackages = { "fr.cnes.regards.microservices.core.dao", "fr.cnes.regards.microservices.core.security",
-<<<<<<< HEAD
-        "fr.cnes.regards.security" }, excludeFilters = {
-=======
         "fr.cnes.regards.security.utils" }, excludeFilters = {
->>>>>>> 5f4eeaa4
                 @ComponentScan.Filter(type = FilterType.ASSIGNABLE_TYPE, value = {
                         CurrentTenantIdentifierResolverMock.class, DaoUserTest.class }) })
 @EnableAutoConfiguration(exclude = { DataSourceAutoConfiguration.class })
