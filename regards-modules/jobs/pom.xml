--- conflicted
+++ resolved
@@ -24,20 +24,13 @@
     <groupId>fr.cnes.regards.framework.modules</groupId>
     <artifactId>jobs</artifactId>
     <description>Jobs manager module</description>
-<<<<<<< HEAD
     <version>1.0.1</version>
-=======
->>>>>>> ccec5b21
     <packaging>pom</packaging>
 
     <parent>
         <groupId>fr.cnes.regards</groupId>
         <artifactId>regards-parent</artifactId>
-<<<<<<< HEAD
         <version>1.0.1</version>
-=======
-        <version>1.1.2-SNAPSHOT</version>
->>>>>>> ccec5b21
         <relativePath/>
     </parent>
 
