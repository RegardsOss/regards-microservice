--- conflicted
+++ resolved
@@ -18,13 +18,10 @@
  */
 package fr.cnes.regards.framework.modules.jobs.service;
 
-<<<<<<< HEAD
-=======
 import java.time.OffsetDateTime;
 import java.time.temporal.ChronoUnit;
 import java.util.ArrayList;
 import java.util.Collection;
->>>>>>> b547790a
 import java.util.HashSet;
 import java.util.List;
 import java.util.Set;
@@ -192,15 +189,10 @@
     public void updateJobInfosCompletion(Iterable<JobInfo> jobInfos) {
         for (JobInfo jobInfo : jobInfos) {
             JobStatusInfo status = jobInfo.getStatus();
-<<<<<<< HEAD
-            jobInfoRepository.updateCompletion(status.getPercentCompleted(), status.getEstimatedCompletion(),
-                                               jobInfo.getId());
-=======
             jobInfoRepository.updateCompletion(status.getPercentCompleted(),
                                                status.getEstimatedCompletion(),
                                                jobInfo.getId(),
                                                OffsetDateTime.now());
->>>>>>> b547790a
         }
     }
 
