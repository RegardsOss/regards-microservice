--- conflicted
+++ resolved
@@ -129,8 +129,6 @@
      * @param statuses jobInfo statuses
      */
     Long retrieveJobsCount(String className, JobStatus... statuses);
-<<<<<<< HEAD
-=======
 
     /**
      * @param jobInfo list of {@link JobInfo} to save
@@ -143,5 +141,4 @@
      * Update dead jobs status in database with change their status from RUNNING to FAILED
      */
     void cleanDeadJobs();
->>>>>>> b547790a
 }