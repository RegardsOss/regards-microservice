<?xml version="1.0" encoding="UTF-8"?>
<!--
 Copyright 2017-2020 CNES - CENTRE NATIONAL d'ETUDES SPATIALES
 
 This file is part of REGARDS.
 
 REGARDS is free software: you can redistribute it and/or modify
 it under the terms of the GNU General Public License as published by
 the Free Software Foundation, either version 3 of the License, or
 (at your option) any later version.
 
 REGARDS is distributed in the hope that it will be useful,
 but WITHOUT ANY WARRANTY; without even the implied warranty of
 MERCHANTABILITY or FITNESS FOR A PARTICULAR PURPOSE. See the
 GNU General Public License for more details.
 
 You should have received a copy of the GNU General Public License
 along with REGARDS. If not, see <http://www.gnu.org/licenses/>.
-->
<project xmlns="http://maven.apache.org/POM/4.0.0" xmlns:xsi="http://www.w3.org/2001/XMLSchema-instance"
         xsi:schemaLocation="http://maven.apache.org/POM/4.0.0 http://maven.apache.org/xsd/maven-4.0.0.xsd">
    <modelVersion>4.0.0</modelVersion>

    <groupId>fr.cnes.regards.framework.modules</groupId>
    <artifactId>workspace</artifactId>
    <version>1.0.1</version>
    <packaging>pom</packaging>

    <parent>
        <groupId>fr.cnes.regards</groupId>
        <artifactId>regards-parent</artifactId>
<<<<<<< HEAD
        <version>1.0.1</version>
=======
        <version>1.2.1</version>
>>>>>>> 6bc864bf
        <relativePath/>
    </parent>

    <url>https://github.com/RegardsOss/RegardsOss.github.io</url>
    <inceptionYear>2017</inceptionYear>
    <licenses>
        <license>
            <name>GNU General Public License (GNU GPL)</name>
            <url>http://www.gnu.org/licenses/gpl.html</url>
            <distribution>repo</distribution>
        </license>
    </licenses>
    <organization>
        <name>CNES</name>
        <url>https://cnes.fr/fr</url>
    </organization>
    <developers>
        <developer>
            <name>REGARDS Team</name>
            <organization>CS Systèmes d'Information</organization>
            <organizationUrl>http://www.c-s.fr</organizationUrl>
        </developer>
    </developers>

    <dependencyManagement>
        <dependencies>
            <!-- Module layers -->
            <dependency>
                <groupId>fr.cnes.regards.framework.modules.workspace</groupId>
                <artifactId>workspace-domain</artifactId>
                <version>${project.version}</version>
            </dependency>
            <dependency>
                <groupId>fr.cnes.regards.framework.modules.workspace</groupId>
                <artifactId>workspace-rest</artifactId>
                <version>${project.version}</version>
            </dependency>
            <dependency>
                <groupId>fr.cnes.regards.framework.modules.workspace</groupId>
                <artifactId>workspace-service</artifactId>
                <version>${project.version}</version>
            </dependency>
        </dependencies>
    </dependencyManagement>

    <modules>
        <module>workspace-domain</module>
        <module>workspace-rest</module>
        <module>workspace-service</module>
    </modules>
</project><|MERGE_RESOLUTION|>--- conflicted
+++ resolved
@@ -29,11 +29,7 @@
     <parent>
         <groupId>fr.cnes.regards</groupId>
         <artifactId>regards-parent</artifactId>
-<<<<<<< HEAD
-        <version>1.0.1</version>
-=======
         <version>1.2.1</version>
->>>>>>> 6bc864bf
         <relativePath/>
     </parent>
 
