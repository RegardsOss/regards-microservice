--- conflicted
+++ resolved
@@ -136,12 +136,8 @@
      * @return the saved {@link PluginConfiguration}
      * @throws ModuleException thrown if an error occurs
      */
-<<<<<<< HEAD
     PluginConfiguration savePluginConfiguration(PluginConfiguration pluginConfiguration)
             throws EntityInvalidException, EncryptionException;
-=======
-    PluginConfiguration savePluginConfiguration(PluginConfiguration pluginConfiguration) throws ModuleException;
->>>>>>> 6cacf900
 
     /**
      * Delete a {@link PluginConfiguration}.
