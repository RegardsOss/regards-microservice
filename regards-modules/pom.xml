--- conflicted
+++ resolved
@@ -14,22 +14,14 @@
 
     <groupId>fr.cnes.regards.framework</groupId>
     <artifactId>regards-modules</artifactId>
-<<<<<<< HEAD
-    <version>2.0.0-RELEASE</version>
-=======
     <version>3.0.0-RELEASE</version>
->>>>>>> dd4b564e
     <description>REGARDS framework modules</description>
     <packaging>pom</packaging>
 
     <parent>
         <groupId>fr.cnes.regards</groupId>
         <artifactId>regards-aggregator-parent</artifactId>
-<<<<<<< HEAD
-        <version>2.0.0-RELEASE</version>
-=======
         <version>3.0.0-RELEASE</version>
->>>>>>> dd4b564e
         <relativePath/>
     </parent>
 
