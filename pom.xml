--- conflicted
+++ resolved
@@ -28,11 +28,8 @@
 		<module>module-archetype</module>
 		<module>microservice-core-test</module>
 		<module>client-core</module>
-<<<<<<< HEAD
 		<module>security-utils</module>
-=======
-    		<module>module-plugins</module>
->>>>>>> d51d890a
+   		<module>module-plugins</module>
   </modules>
 
 </project>