<?xml version="1.0" encoding="UTF-8"?>
<project xmlns="http://maven.apache.org/POM/4.0.0" xmlns:xsi="http://www.w3.org/2001/XMLSchema-instance"
	xsi:schemaLocation="http://maven.apache.org/POM/4.0.0 http://maven.apache.org/xsd/maven-4.0.0.xsd">
	<modelVersion>4.0.0</modelVersion>

	<groupId>fr.cnes.regards.microservices</groupId>
	<artifactId>rs-microservice</artifactId>
	<version>1.0-SNAPSHOT</version>
	<packaging>pom</packaging>

	<parent>
		<groupId>org.springframework.boot</groupId>
		<artifactId>spring-boot-starter-parent</artifactId>
		<version>1.4.0.RELEASE</version>
	</parent>

	<properties>
		<project.build.sourceEncoding>UTF-8</project.build.sourceEncoding>
		<sonar.language>java</sonar.language>
		<sonar.jacoco.reportMissing.force.zero>true</sonar.jacoco.reportMissing.force.zero>
		<java.version>1.8</java.version>
	</properties>

	<modules>
		<module>microservice-archetype</module>
		<module>microservice-core</module>
		<module>module-jobs</module>
		<module>module-core</module>
		<module>module-archetype</module>
		<module>microservice-core-test</module>
<<<<<<< HEAD
	</modules>
=======
		<module>client-core</module>
  </modules>
>>>>>>> 535af4e5

</project><|MERGE_RESOLUTION|>--- conflicted
+++ resolved
@@ -28,11 +28,7 @@
 		<module>module-core</module>
 		<module>module-archetype</module>
 		<module>microservice-core-test</module>
-<<<<<<< HEAD
+		<module>client-core</module>
 	</modules>
-=======
-		<module>client-core</module>
-  </modules>
->>>>>>> 535af4e5
 
 </project>