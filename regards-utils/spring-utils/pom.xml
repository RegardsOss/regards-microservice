<?xml version="1.0" encoding="UTF-8"?>

<project xmlns="http://maven.apache.org/POM/4.0.0" xmlns:xsi="http://www.w3.org/2001/XMLSchema-instance"
         xsi:schemaLocation="http://maven.apache.org/POM/4.0.0 http://maven.apache.org/xsd/maven-4.0.0.xsd">
    <parent>
        <groupId>fr.cnes.regards</groupId>
        <artifactId>regards-parent</artifactId>
<<<<<<< HEAD
        <version>1.0.1</version>
=======
        <version>1.2.1</version>
>>>>>>> 6bc864bf
        <relativePath/>
    </parent>
    <modelVersion>4.0.0</modelVersion>

    <groupId>fr.cnes.regards.framework.utils</groupId>
    <artifactId>spring-utils</artifactId>
    <version>1.0.1</version>

    <url>https://github.com/RegardsOss/RegardsOss.github.io</url>
    <inceptionYear>2016</inceptionYear>
    <licenses>
        <license>
            <name>GNU General Public License (GNU GPL)</name>
            <url>http://www.gnu.org/licenses/gpl.html</url>
            <distribution>repo</distribution>
        </license>
    </licenses>
    <organization>
        <name>CNES</name>
        <url>https://cnes.fr/fr</url>
    </organization>
    <developers>
        <developer>
            <name>REGARDS Team</name>
            <organization>CS Systèmes d'Information</organization>
            <organizationUrl>http://www.c-s.fr</organizationUrl>
        </developer>
    </developers>

    <dependencies>
        <dependency>
            <groupId>org.springframework</groupId>
            <artifactId>spring-beans</artifactId>
        </dependency>
        <dependency>
            <groupId>org.springframework</groupId>
            <artifactId>spring-context</artifactId>
        </dependency>

    </dependencies>

</project><|MERGE_RESOLUTION|>--- conflicted
+++ resolved
@@ -5,11 +5,7 @@
     <parent>
         <groupId>fr.cnes.regards</groupId>
         <artifactId>regards-parent</artifactId>
-<<<<<<< HEAD
-        <version>1.0.1</version>
-=======
         <version>1.2.1</version>
->>>>>>> 6bc864bf
         <relativePath/>
     </parent>
     <modelVersion>4.0.0</modelVersion>
