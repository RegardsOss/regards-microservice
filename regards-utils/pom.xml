<?xml version="1.0" encoding="UTF-8"?>
<!-- Copyright 2017-2019 CNES - CENTRE NATIONAL d'ETUDES SPATIALES This file is 
	part of REGARDS. REGARDS is free software: you can redistribute it and/or 
	modify it under the terms of the GNU General Public License as published 
	by the Free Software Foundation, either version 3 of the License, or (at 
	your option) any later version. REGARDS is distributed in the hope that it 
	will be useful, but WITHOUT ANY WARRANTY; without even the implied warranty 
	of MERCHANTABILITY or FITNESS FOR A PARTICULAR PURPOSE. See the GNU General 
	Public License for more details. You should have received a copy of the GNU 
	General Public License along with REGARDS. If not, see <http://www.gnu.org/licenses/>. -->
<project xmlns="http://maven.apache.org/POM/4.0.0" xmlns:xsi="http://www.w3.org/2001/XMLSchema-instance"
         xsi:schemaLocation="http://maven.apache.org/POM/4.0.0 http://maven.apache.org/xsd/maven-4.0.0.xsd">
    <modelVersion>4.0.0</modelVersion>

    <groupId>fr.cnes.regards.framework</groupId>
    <artifactId>regards-utils</artifactId>
<<<<<<< HEAD
    <version>0.5.0-SNAPSHOT</version>
=======
    <version>0.4.1</version>
>>>>>>> 2475528f
    <description>REGARDS core</description>
    <packaging>pom</packaging>

    <parent>
        <groupId>fr.cnes.regards</groupId>
        <artifactId>regards-aggregator-parent</artifactId>
<<<<<<< HEAD
        <version>0.5.0-SNAPSHOT</version>
=======
        <version>0.4.1</version>
>>>>>>> 2475528f
        <relativePath/>
    </parent>

    <url>https://github.com/RegardsOss/RegardsOss.github.io</url>
    <inceptionYear>2016</inceptionYear>
    <licenses>
        <license>
            <name>GNU General Public License (GNU GPL)</name>
            <url>http://www.gnu.org/licenses/gpl.html</url>
            <distribution>repo</distribution>
        </license>
    </licenses>
    <organization>
        <name>CNES</name>
        <url>https://cnes.fr/fr</url>
    </organization>
    <developers>
        <developer>
            <name>REGARDS Team</name>
            <organization>CS Systèmes d'Information</organization>
            <organizationUrl>http://www.c-s.fr</organizationUrl>
        </developer>
    </developers>

    <modules>
        <module>plugin-utils</module>
        <module>file-utils</module>
        <module>exception-utils</module>
        <module>encryption-standalone</module>
        <module>spring-utils</module>
    </modules>
</project><|MERGE_RESOLUTION|>--- conflicted
+++ resolved
@@ -14,22 +14,14 @@
 
     <groupId>fr.cnes.regards.framework</groupId>
     <artifactId>regards-utils</artifactId>
-<<<<<<< HEAD
     <version>0.5.0-SNAPSHOT</version>
-=======
-    <version>0.4.1</version>
->>>>>>> 2475528f
     <description>REGARDS core</description>
     <packaging>pom</packaging>
 
     <parent>
         <groupId>fr.cnes.regards</groupId>
         <artifactId>regards-aggregator-parent</artifactId>
-<<<<<<< HEAD
         <version>0.5.0-SNAPSHOT</version>
-=======
-        <version>0.4.1</version>
->>>>>>> 2475528f
         <relativePath/>
     </parent>
 
