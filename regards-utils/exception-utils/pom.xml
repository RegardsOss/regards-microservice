<?xml version="1.0" encoding="UTF-8"?>
<!-- Copyright 2017-2018 CNES - CENTRE NATIONAL d'ETUDES SPATIALES This file is
	part of REGARDS. REGARDS is free software: you can redistribute it and/or
	modify it under the terms of the GNU General Public License as published
	by the Free Software Foundation, either version 3 of the License, or (at
	your option) any later version. REGARDS is distributed in the hope that it
	will be useful, but WITHOUT ANY WARRANTY; without even the implied warranty
	of MERCHANTABILITY or FITNESS FOR A PARTICULAR PURPOSE. See the GNU General
	Public License for more details. You should have received a copy of the GNU
	General Public License along with REGARDS. If not, see <http://www.gnu.org/licenses/>. -->
<project xmlns="http://maven.apache.org/POM/4.0.0" xmlns:xsi="http://www.w3.org/2001/XMLSchema-instance"
         xsi:schemaLocation="http://maven.apache.org/POM/4.0.0 http://maven.apache.org/xsd/maven-4.0.0.xsd">
    <modelVersion>4.0.0</modelVersion>

    <parent>
        <groupId>fr.cnes.regards</groupId>
        <artifactId>regards-parent</artifactId>
<<<<<<< HEAD
        <version>2.0.0-RELEASE</version>
=======
        <version>3.0.0-RELEASE</version>
>>>>>>> dd4b564e
        <relativePath />
    </parent>

    <groupId>fr.cnes.regards.framework.utils</groupId>
    <artifactId>exception-utils</artifactId>
<<<<<<< HEAD
    <version>2.0.0-RELEASE</version>
=======
    <version>3.0.0-RELEASE</version>
>>>>>>> dd4b564e

    <url>https://github.com/RegardsOss/RegardsOss.github.io</url>
    <inceptionYear>2016</inceptionYear>
    <licenses>
        <license>
            <name>GNU General Public License (GNU GPL)</name>
            <url>http://www.gnu.org/licenses/gpl.html</url>
            <distribution>repo</distribution>
        </license>
    </licenses>
    <organization>
        <name>CNES</name>
        <url>https://cnes.fr/fr</url>
    </organization>
    <developers>
        <developer>
            <name>REGARDS Team</name>
            <organization>CS Systèmes d'Information</organization>
            <organizationUrl>http://www.c-s.fr</organizationUrl>
        </developer>
    </developers>

</project><|MERGE_RESOLUTION|>--- conflicted
+++ resolved
@@ -15,21 +15,13 @@
     <parent>
         <groupId>fr.cnes.regards</groupId>
         <artifactId>regards-parent</artifactId>
-<<<<<<< HEAD
-        <version>2.0.0-RELEASE</version>
-=======
         <version>3.0.0-RELEASE</version>
->>>>>>> dd4b564e
         <relativePath />
     </parent>
 
     <groupId>fr.cnes.regards.framework.utils</groupId>
     <artifactId>exception-utils</artifactId>
-<<<<<<< HEAD
-    <version>2.0.0-RELEASE</version>
-=======
     <version>3.0.0-RELEASE</version>
->>>>>>> dd4b564e
 
     <url>https://github.com/RegardsOss/RegardsOss.github.io</url>
     <inceptionYear>2016</inceptionYear>
