--- conflicted
+++ resolved
@@ -24,21 +24,14 @@
     <parent>
         <groupId>fr.cnes.regards</groupId>
         <artifactId>regards-parent</artifactId>
-<<<<<<< HEAD
         <version>1.0.1</version>
-=======
-        <version>1.1.2-SNAPSHOT</version>
->>>>>>> ccec5b21
         <relativePath/>
     </parent>
 
     <groupId>fr.cnes.regards.framework.utils</groupId>
     <artifactId>exception-utils</artifactId>
-<<<<<<< HEAD
     <version>1.0.1</version>
 
-=======
->>>>>>> ccec5b21
     <url>https://github.com/RegardsOss/RegardsOss.github.io</url>
     <inceptionYear>2016</inceptionYear>
     <licenses>
